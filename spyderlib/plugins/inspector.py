--- conflicted
+++ resolved
@@ -1,1033 +1,1028 @@
-# -*- coding: utf-8 -*-
-#
-# Copyright © 2009-2010 Pierre Raybaut
-# Licensed under the terms of the MIT License
-# (see spyderlib/__init__.py for details)
-
-"""Object Inspector Plugin"""
-
-from spyderlib.qt import PYQT5
-from spyderlib.qt.QtGui import (QHBoxLayout, QVBoxLayout, QLabel, QSizePolicy,
-                                QMenu, QToolButton, QGroupBox, QFontComboBox,
-                                QActionGroup, QFontDialog, QWidget, QComboBox,
-                                QLineEdit, QMessageBox)
-from spyderlib.qt.QtCore import Signal, Slot, QUrl, QThread
-from spyderlib.qt.QtWebKit import QWebPage
-
-import re
-import os.path as osp
-import socket
-import sys
-
-# Local imports
-from spyderlib import dependencies
-from spyderlib.baseconfig import get_conf_path, get_module_source_path, _
-from spyderlib.ipythonconfig import IPYTHON_QT_INSTALLED
-from spyderlib.config import CONF
-from spyderlib.guiconfig import get_color_scheme, get_font, set_font
-from spyderlib.utils import programs
-from spyderlib.utils.qthelpers import (get_icon, create_toolbutton,
-                                       add_actions, create_action)
-from spyderlib.widgets.comboboxes import EditableComboBox
-from spyderlib.widgets.sourcecode import codeeditor
-from spyderlib.widgets.findreplace import FindReplace
-from spyderlib.widgets.browser import WebView
-from spyderlib.widgets.externalshell.pythonshell import ExtPythonShellWidget
-from spyderlib.plugins import SpyderPluginWidget, PluginConfigPage
-from spyderlib.py3compat import to_text_string, get_meth_class_inst
-
-#XXX: Hardcoded dependency on optional IPython plugin component
-#     that requires the hack to make this work without IPython
-if IPYTHON_QT_INSTALLED:
-    from spyderlib.widgets.ipython import IPythonControlWidget
-else:
-    IPythonControlWidget = None  # analysis:ignore
-
-# Check if we can import Sphinx to activate rich text mode
-try:
-    from spyderlib.utils.inspector.sphinxify import (CSS_PATH, sphinxify,
-                                                     warning, generate_context,
-                                                     usage)
-    sphinx_version = programs.get_module_version('sphinx')
-except ImportError:
-    sphinxify = sphinx_version = None  # analysis:ignore
-
-# To add sphinx dependency to the Dependencies dialog
-SPHINX_REQVER = '>=0.6.6'
-dependencies.add("sphinx", _("Rich text help on the Object Inspector"),
-                 required_version=SPHINX_REQVER)
-
-
-class ObjectComboBox(EditableComboBox):
-    """
-    QComboBox handling object names
-    """
-    # Signals
-    valid = Signal(bool)
-
-    def __init__(self, parent):
-        EditableComboBox.__init__(self, parent)
-        self.object_inspector = parent
-        self.setSizePolicy(QSizePolicy.Expanding, QSizePolicy.Fixed)
-        self.tips = {True: '', False: ''}
-
-    def is_valid(self, qstr=None):
-        """Return True if string is valid"""
-        if not self.object_inspector.source_is_console():
-            return True
-        if qstr is None:
-            qstr = self.currentText()
-        if not re.search('^[a-zA-Z0-9_\.]*$', str(qstr), 0):
-            return False
-        objtxt = to_text_string(qstr)
-        if self.object_inspector.get_option('automatic_import'):
-            shell = self.object_inspector.internal_shell
-            if shell is not None:
-                return shell.is_defined(objtxt, force_import=True)
-        shell = self.object_inspector.get_shell()
-        if shell is not None:
-            try:
-                return shell.is_defined(objtxt)
-            except socket.error:
-                shell = self.object_inspector.get_shell()
-                try:
-                    return shell.is_defined(objtxt)
-                except socket.error:
-                    # Well... too bad!
-                    pass
-
-    def validate_current_text(self):
-        self.validate(self.currentText())
-
-    def validate(self, qstr, editing=True):
-        """Reimplemented to avoid formatting actions"""
-        valid = self.is_valid(qstr)
-        if self.hasFocus() and valid is not None:
-            if editing:
-                # Combo box text is being modified: invalidate the entry
-                self.show_tip(self.tips[valid])
-                self.valid.emit(False)
-            else:
-                # A new item has just been selected
-                if valid:
-                    self.selected()
-                else:
-                    self.valid.emit(False)
-        else:
-            self.set_default_style()
-
-
-class ObjectInspectorConfigPage(PluginConfigPage):
-    def setup_page(self):
-        # Fonts group
-        plain_text_font_group = self.create_fontgroup(option=None,
-                                    text=_("Plain text font style"),
-                                    fontfilters=QFontComboBox.MonospacedFonts)
-        rich_text_font_group = self.create_fontgroup(option='rich_text',
-                                text=_("Rich text font style"))
-
-        # Connections group
-        connections_group = QGroupBox(_("Automatic connections"))
-        connections_label = QLabel(_("The Object Inspector can automatically "
-                                     "show an object's help information after "
-                                     "a left parenthesis is written next to it. "
-                                     "Below you can decide to which plugin "
-                                     "you want to connect it to turn on this "
-                                     "feature."))
-        connections_label.setWordWrap(True)
-        editor_box = self.create_checkbox(_("Editor"), 'connect/editor')
-        rope_installed = programs.is_module_installed('rope')
-        jedi_installed = programs.is_module_installed('jedi', '>=0.8.1')
-        editor_box.setEnabled(rope_installed or jedi_installed)
-        if not rope_installed and not jedi_installed:
-            editor_tip = _("This feature requires the Rope or Jedi libraries.\n"
-                           "It seems you don't have either installed.")
-            editor_box.setToolTip(editor_tip)
-        python_box = self.create_checkbox(_("Python Console"),
-                                          'connect/python_console')
-        ipython_box = self.create_checkbox(_("IPython Console"),
-                                           'connect/ipython_console')
-        ipython_box.setEnabled(IPYTHON_QT_INSTALLED)
-
-        connections_layout = QVBoxLayout()
-        connections_layout.addWidget(connections_label)
-        connections_layout.addWidget(editor_box)
-        connections_layout.addWidget(python_box)
-        connections_layout.addWidget(ipython_box)
-        connections_group.setLayout(connections_layout)
-
-        # Features group
-        features_group = QGroupBox(_("Additional features"))
-        math_box = self.create_checkbox(_("Render mathematical equations"),
-                                        'math')
-        req_sphinx = sphinx_version is not None and \
-                     programs.is_module_installed('sphinx', '>=1.1')
-        math_box.setEnabled(req_sphinx)
-        if not req_sphinx:
-            sphinx_tip = _("This feature requires Sphinx 1.1 or superior.")
-            if sphinx_version is not None:
-                sphinx_tip += "\n" + _("Sphinx %s is currently installed."
-                                       ) % sphinx_version
-            math_box.setToolTip(sphinx_tip)
-
-        features_layout = QVBoxLayout()
-        features_layout.addWidget(math_box)
-        features_group.setLayout(features_layout)
-
-        # Source code group
-        sourcecode_group = QGroupBox(_("Source code"))
-        wrap_mode_box = self.create_checkbox(_("Wrap lines"), 'wrap')
-        names = CONF.get('color_schemes', 'names')
-        choices = list(zip(names, names))
-        cs_combo = self.create_combobox(_("Syntax color scheme: "),
-                                        choices, 'color_scheme_name')
-
-        sourcecode_layout = QVBoxLayout()
-        sourcecode_layout.addWidget(wrap_mode_box)
-        sourcecode_layout.addWidget(cs_combo)
-        sourcecode_group.setLayout(sourcecode_layout)
-
-        # Final layout
-        vlayout = QVBoxLayout()
-        vlayout.addWidget(rich_text_font_group)
-        vlayout.addWidget(plain_text_font_group)
-        vlayout.addWidget(connections_group)
-        vlayout.addWidget(features_group)
-        vlayout.addWidget(sourcecode_group)
-        vlayout.addStretch(1)
-        self.setLayout(vlayout)
-
-
-class RichText(QWidget):
-    """
-    WebView widget with find dialog
-    """
-    def __init__(self, parent):
-        QWidget.__init__(self, parent)
-
-        self.webview = WebView(self)
-        self.find_widget = FindReplace(self)
-        self.find_widget.set_editor(self.webview)
-        self.find_widget.hide()
-
-        layout = QVBoxLayout()
-        layout.setContentsMargins(0, 0, 0, 0)
-        layout.addWidget(self.webview)
-        layout.addWidget(self.find_widget)
-        self.setLayout(layout)
-
-    def set_font(self, font, fixed_font=None):
-        """Set font"""
-        self.webview.set_font(font, fixed_font=fixed_font)
-
-    def set_html(self, html_text, base_url):
-        """Set html text"""
-        self.webview.setHtml(html_text, base_url)
-
-    def clear(self):
-        self.set_html('', self.webview.url())
-
-
-class PlainText(QWidget):
-    """
-    Read-only editor widget with find dialog
-    """
-    # Signals
-    focus_changed = Signal()
-
-    def __init__(self, parent):
-        QWidget.__init__(self, parent)
-        self.editor = None
-
-        # Read-only editor
-        self.editor = codeeditor.CodeEditor(self)
-        self.editor.setup_editor(linenumbers=False, language='py',
-                                 scrollflagarea=False, edge_line=False)
-        self.editor.focus_changed.connect(lambda: self.focus_changed.emit())
-        self.editor.setReadOnly(True)
-
-        # Find/replace widget
-        self.find_widget = FindReplace(self)
-        self.find_widget.set_editor(self.editor)
-        self.find_widget.hide()
-
-        layout = QVBoxLayout()
-        layout.setContentsMargins(0, 0, 0, 0)
-        layout.addWidget(self.editor)
-        layout.addWidget(self.find_widget)
-        self.setLayout(layout)
-
-    def set_font(self, font, color_scheme=None):
-        """Set font"""
-        self.editor.set_font(font, color_scheme=color_scheme)
-
-    def set_color_scheme(self, color_scheme):
-        """Set color scheme"""
-        self.editor.set_color_scheme(color_scheme)
-
-    def set_text(self, text, is_code):
-        self.editor.set_highlight_current_line(is_code)
-        self.editor.set_occurence_highlighting(is_code)
-        if is_code:
-            self.editor.set_language('py')
-        else:
-            self.editor.set_language(None)
-        self.editor.set_text(text)
-        self.editor.set_cursor_position('sof')
-
-    def clear(self):
-        self.editor.clear()
-
-
-class SphinxThread(QThread):
-    """
-    A worker thread for handling rich text rendering.
-
-    Parameters
-    ----------
-    doc : str or dict
-        A string containing a raw rst text or a dict containing
-        the doc string components to be rendered.
-        See spyderlib.utils.dochelpers.getdoc for description.
-    context : dict
-        A dict containing the substitution variables for the
-        layout template
-    html_text_no_doc : unicode
-        Text to be rendered if doc string cannot be extracted.
-    math_option : bool
-        Use LaTeX math rendering.
-
-    """
-    # Signals
-    error_msg = Signal(str)
-    html_ready = Signal(str)
-
-    def __init__(self, html_text_no_doc=''):
-        super(SphinxThread, self).__init__()
-        self.doc = None
-        self.context = None
-        self.html_text_no_doc = html_text_no_doc
-        self.math_option = False
-
-    def render(self, doc, context=None, math_option=False, img_path=''):
-        """Start thread to render a given documentation"""
-        # If the thread is already running wait for it to finish before
-        # starting it again.
-        if self.wait():
-            self.doc = doc
-            self.context = context
-            self.math_option = math_option
-            self.img_path = img_path
-            # This causes run() to be executed in separate thread
-            self.start()
-
-    def run(self):
-        html_text = self.html_text_no_doc
-        doc = self.doc
-        if doc is not None:
-            if type(doc) is dict and 'docstring' in doc.keys():
-                try:
-                    context = generate_context(name=doc['name'],
-                                               argspec=doc['argspec'],
-                                               note=doc['note'],
-                                               math=self.math_option,
-                                               img_path=self.img_path)
-                    html_text = sphinxify(doc['docstring'], context)
-                    if doc['docstring'] == '':
-                        html_text += '<div class="hr"></div>'
-                        html_text += self.html_text_no_doc
-
-                except Exception as error:
-                    self.error_msg.emit(to_text_string(error))
-                    return
-            elif self.context is not None:
-                try:
-                    html_text = sphinxify(doc, self.context)
-                except Exception as error:
-                    self.error_msg.emit(to_text_string(error))
-                    return
-        self.html_ready.emit(html_text)
-
-
-class ObjectInspector(SpyderPluginWidget):
-    """
-    Docstrings viewer widget
-    """
-    CONF_SECTION = 'inspector'
-    CONFIGWIDGET_CLASS = ObjectInspectorConfigPage
-    LOG_PATH = get_conf_path(CONF_SECTION)
-    focus_changed = Signal()
-
-    def __init__(self, parent):
-        if PYQT5:
-            SpyderPluginWidget.__init__(self, parent, main = parent)
-        else:
-            SpyderPluginWidget.__init__(self, parent)
-
-        self.internal_shell = None
-
-        # Initialize plugin
-        self.initialize_plugin()
-
-<<<<<<< HEAD
-        self.no_doc_string = _("No documentation available")
-
-=======
-        self.no_doc_string = _("No further documentation available")
-        
->>>>>>> fc5cedf2
-        self._last_console_cb = None
-        self._last_editor_cb = None
-
-        self.set_default_color_scheme()
-
-        self.plain_text = PlainText(self)
-        self.rich_text = RichText(self)
-
-        color_scheme = get_color_scheme(self.get_option('color_scheme_name'))
-        self.set_plain_text_font(self.get_plugin_font(), color_scheme)
-        self.plain_text.editor.toggle_wrap_mode(self.get_option('wrap'))
-
-        # Add entries to read-only editor context-menu
-        font_action = create_action(self, _("&Font..."), None,
-                                    'font.png', _("Set font style"),
-                                    triggered=self.change_font)
-        self.wrap_action = create_action(self, _("Wrap lines"),
-                                         toggled=self.toggle_wrap_mode)
-        self.wrap_action.setChecked(self.get_option('wrap'))
-        self.plain_text.editor.readonly_menu.addSeparator()
-        add_actions(self.plain_text.editor.readonly_menu,
-                    (font_action, self.wrap_action))
-
-        self.set_rich_text_font(self.get_plugin_font('rich_text'))
-
-        self.shell = None
-
-        self.external_console = None
-
-        # locked = disable link with Console
-        self.locked = False
-        self._last_texts = [None, None]
-        self._last_editor_doc = None
-
-        # Object name
-        layout_edit = QHBoxLayout()
-        layout_edit.setContentsMargins(0, 0, 0, 0)
-        txt = _("Source")
-        if sys.platform == 'darwin':
-            source_label = QLabel("  " + txt)
-        else:
-            source_label = QLabel(txt)
-        layout_edit.addWidget(source_label)
-        self.source_combo = QComboBox(self)
-        self.source_combo.addItems([_("Console"), _("Editor")])
-        self.source_combo.currentIndexChanged.connect(self.source_changed)
-        if (not programs.is_module_installed('rope') and
-                not programs.is_module_installed('jedi', '>=0.8.1')):
-            self.source_combo.hide()
-            source_label.hide()
-        layout_edit.addWidget(self.source_combo)
-        layout_edit.addSpacing(10)
-        layout_edit.addWidget(QLabel(_("Object")))
-        self.combo = ObjectComboBox(self)
-        layout_edit.addWidget(self.combo)
-        self.object_edit = QLineEdit(self)
-        self.object_edit.setReadOnly(True)
-        layout_edit.addWidget(self.object_edit)
-        self.combo.setMaxCount(self.get_option('max_history_entries'))
-        self.combo.addItems( self.load_history() )
-        self.combo.setItemText(0, '')
-        self.combo.valid.connect(lambda valid: self.force_refresh())
-
-        # Plain text docstring option
-        self.docstring = True
-        self.rich_help = sphinxify is not None \
-                         and self.get_option('rich_mode', True)
-        self.plain_text_action = create_action(self, _("Plain Text"),
-                                               toggled=self.toggle_plain_text)
-
-        # Source code option
-        self.show_source_action = create_action(self, _("Show Source"),
-                                                toggled=self.toggle_show_source)
-
-        # Rich text option
-        self.rich_text_action = create_action(self, _("Rich Text"),
-                                         toggled=self.toggle_rich_text)
-
-        # Add the help actions to an exclusive QActionGroup
-        help_actions = QActionGroup(self)
-        help_actions.setExclusive(True)
-        help_actions.addAction(self.plain_text_action)
-        help_actions.addAction(self.rich_text_action)
-
-        # Automatic import option
-        self.auto_import_action = create_action(self, _("Automatic import"),
-                                                toggled=self.toggle_auto_import)
-        auto_import_state = self.get_option('automatic_import')
-        self.auto_import_action.setChecked(auto_import_state)
-
-        # Lock checkbox
-        self.locked_button = create_toolbutton(self,
-                                               triggered=self.toggle_locked)
-        layout_edit.addWidget(self.locked_button)
-        self._update_lock_icon()
-
-        # Option menu
-        options_button = create_toolbutton(self, text=_("Options"),
-                                           icon=get_icon('tooloptions.png'))
-        options_button.setPopupMode(QToolButton.InstantPopup)
-        menu = QMenu(self)
-        add_actions(menu, [self.rich_text_action, self.plain_text_action,
-                           self.show_source_action, None,
-                           self.auto_import_action])
-        options_button.setMenu(menu)
-        layout_edit.addWidget(options_button)
-
-        if self.rich_help:
-            self.switch_to_rich_text()
-        else:
-            self.switch_to_plain_text()
-        self.plain_text_action.setChecked(not self.rich_help)
-        self.rich_text_action.setChecked(self.rich_help)
-        self.rich_text_action.setEnabled(sphinxify is not None)
-        self.source_changed()
-
-        # Main layout
-        layout = QVBoxLayout()
-        layout.setContentsMargins(0, 0, 0, 0)
-        layout.addLayout(layout_edit)
-        layout.addWidget(self.plain_text)
-        layout.addWidget(self.rich_text)
-        self.setLayout(layout)
-
-        # Add worker thread for handling rich text rendering
-        if sphinxify is None:
-            self._sphinx_thread = None
-        else:
-            self._sphinx_thread = SphinxThread(
-                                  html_text_no_doc=warning(self.no_doc_string))
-            self._sphinx_thread.html_ready.connect(
-                                             self._on_sphinx_thread_html_ready)
-            self._sphinx_thread.error_msg.connect(
-                                              self._on_sphinx_thread_error_msg)
-
-        # Render internal links
-        view = self.rich_text.webview
-        view.page().setLinkDelegationPolicy(QWebPage.DelegateAllLinks)
-        view.linkClicked.connect(self.handle_link_clicks)
-
-        self._starting_up = True
-
-    #------ SpyderPluginWidget API ---------------------------------------------
-    def get_plugin_title(self):
-        """Return widget title"""
-        return _('Object inspector')
-
-    def get_plugin_icon(self):
-        """Return widget icon"""
-        return get_icon('inspector.png')
-
-    def get_focus_widget(self):
-        """
-        Return the widget to give focus to when
-        this plugin's dockwidget is raised on top-level
-        """
-        self.combo.lineEdit().selectAll()
-        return self.combo
-
-    def get_plugin_actions(self):
-        """Return a list of actions related to plugin"""
-        return []
-
-    def register_plugin(self):
-        """Register plugin in Spyder's main window"""
-        self.focus_changed.connect(self.main.plugin_focus_changed)
-        self.main.add_dockwidget(self)
-        self.main.console.set_inspector(self)
-        self.internal_shell = self.main.console.shell
-
-    def closing_plugin(self, cancelable=False):
-        """Perform actions before parent main window is closed"""
-        return True
-
-    def refresh_plugin(self):
-        """Refresh widget"""
-        if self._starting_up:
-            self._starting_up = False
-            if sphinxify is not None:
-                self.switch_to_rich_text()
-            self.show_intro_message()
-
-    def apply_plugin_settings(self, options):
-        """Apply configuration file's plugin settings"""
-        color_scheme_n = 'color_scheme_name'
-        color_scheme_o = get_color_scheme(self.get_option(color_scheme_n))
-        font_n = 'plugin_font'
-        font_o = self.get_plugin_font()
-        connect_n = 'connect_to_oi'
-        rich_font_n = 'rich_text'
-        rich_font_o = self.get_plugin_font('rich_text')
-        wrap_n = 'wrap'
-        wrap_o = self.get_option(wrap_n)
-        self.wrap_action.setChecked(wrap_o)
-        math_n = 'math'
-        math_o = self.get_option(math_n)
-
-        if font_n in options:
-            scs = color_scheme_o if color_scheme_n in options else None
-            self.set_plain_text_font(font_o, color_scheme=scs)
-        if rich_font_n in options:
-            self.set_rich_text_font(rich_font_o)
-        elif color_scheme_n in options:
-            self.set_plain_text_color_scheme(color_scheme_o)
-        if wrap_n in options:
-            self.toggle_wrap_mode(wrap_o)
-        if math_n in options:
-            self.toggle_math_mode(math_o)
-
-        # To make auto-connection changes take place instantly
-        self.main.editor.apply_plugin_settings(options=[connect_n])
-        self.main.extconsole.apply_plugin_settings(options=[connect_n])
-        if self.main.ipyconsole is not None:
-            self.main.ipyconsole.apply_plugin_settings(options=[connect_n])
-
-    #------ Public API (related to inspector's source) -------------------------
-    def source_is_console(self):
-        """Return True if source is Console"""
-        return self.source_combo.currentIndex() == 0
-
-    def switch_to_editor_source(self):
-        self.source_combo.setCurrentIndex(1)
-
-    def switch_to_console_source(self):
-        self.source_combo.setCurrentIndex(0)
-
-    def source_changed(self, index=None):
-        if self.source_is_console():
-            # Console
-            self.combo.show()
-            self.object_edit.hide()
-            self.show_source_action.setEnabled(True)
-            self.auto_import_action.setEnabled(True)
-        else:
-            # Editor
-            self.combo.hide()
-            self.object_edit.show()
-            self.show_source_action.setDisabled(True)
-            self.auto_import_action.setDisabled(True)
-        self.restore_text()
-
-    def save_text(self, callback):
-        if self.source_is_console():
-            self._last_console_cb = callback
-        else:
-            self._last_editor_cb = callback
-
-    def restore_text(self):
-        if self.source_is_console():
-            cb = self._last_console_cb
-        else:
-            cb = self._last_editor_cb
-        if cb is None:
-            if self.is_plain_text_mode():
-                self.plain_text.clear()
-            else:
-                self.rich_text.clear()
-        else:
-            func = cb[0]
-            args = cb[1:]
-            func(*args)
-            if get_meth_class_inst(func) is self.rich_text:
-                self.switch_to_rich_text()
-            else:
-                self.switch_to_plain_text()
-
-    #------ Public API (related to rich/plain text widgets) --------------------
-    @property
-    def find_widget(self):
-        if self.plain_text.isVisible():
-            return self.plain_text.find_widget
-        else:
-            return self.rich_text.find_widget
-
-    def set_rich_text_font(self, font):
-        """Set rich text mode font"""
-        self.rich_text.set_font(font, fixed_font=self.get_plugin_font())
-
-    def set_plain_text_font(self, font, color_scheme=None):
-        """Set plain text mode font"""
-        self.plain_text.set_font(font, color_scheme=color_scheme)
-
-    def set_plain_text_color_scheme(self, color_scheme):
-        """Set plain text mode color scheme"""
-        self.plain_text.set_color_scheme(color_scheme)
-
-    @Slot()
-    def change_font(self):
-        """Change console font"""
-        font, valid = QFontDialog.getFont(get_font(self.CONF_SECTION), self,
-                                      _("Select a new font"))
-        if valid:
-            self.set_plain_text_font(font)
-            set_font(font, self.CONF_SECTION)
-
-    @Slot(bool)
-    def toggle_wrap_mode(self, checked):
-        """Toggle wrap mode"""
-        self.plain_text.editor.toggle_wrap_mode(checked)
-        self.set_option('wrap', checked)
-
-    def toggle_math_mode(self, checked):
-        """Toggle math mode"""
-        self.set_option('math', checked)
-
-    def is_plain_text_mode(self):
-        """Return True if plain text mode is active"""
-        return self.plain_text.isVisible()
-
-    def is_rich_text_mode(self):
-        """Return True if rich text mode is active"""
-        return self.rich_text.isVisible()
-
-    def switch_to_plain_text(self):
-        """Switch to plain text mode"""
-        self.rich_help = False
-        self.plain_text.show()
-        self.rich_text.hide()
-        self.plain_text_action.setChecked(True)
-
-    def switch_to_rich_text(self):
-        """Switch to rich text mode"""
-        self.rich_help = True
-        self.plain_text.hide()
-        self.rich_text.show()
-        self.rich_text_action.setChecked(True)
-        self.show_source_action.setChecked(False)
-
-    def set_plain_text(self, text, is_code):
-        """Set plain text docs"""
-
-        # text is coming from utils.dochelpers.getdoc
-        if type(text) is dict:
-            name = text['name']
-            if name:
-                rst_title = ''.join(['='*len(name), '\n', name, '\n',
-                                    '='*len(name), '\n\n'])
-            else:
-                rst_title = ''
-
-            if text['argspec']:
-                definition = ''.join(['Definition: ', name, text['argspec'],
-                                      '\n'])
-            else:
-                definition = ''
-
-            if text['note']:
-                note = ''.join(['Type: ', text['note'], '\n\n----\n\n'])
-            else:
-                note = ''
-
-            full_text = ''.join([rst_title, definition, note,
-                                 text['docstring']])
-        else:
-            full_text = text
-
-        self.plain_text.set_text(full_text, is_code)
-        self.save_text([self.plain_text.set_text, full_text, is_code])
-
-    def set_rich_text_html(self, html_text, base_url):
-        """Set rich text"""
-        self.rich_text.set_html(html_text, base_url)
-        self.save_text([self.rich_text.set_html, html_text, base_url])
-
-    def show_intro_message(self):
-        intro_message = _("Here you can get help of any object by pressing "
-                          "%s in front of it, either on the Editor or the "
-                          "Console.%s"
-                          "Help can also be shown automatically after writing "
-                          "a left parenthesis next to an object. You can "
-                          "activate this behavior in %s.")
-        prefs = _("Preferences > Object Inspector")
-        if self.is_rich_text_mode():
-            title = _("Usage")
-            tutorial_message = _("New to Spyder? Read our")
-            tutorial = _("tutorial")
-            intro_message = intro_message % ("<b>Ctrl+I</b>", "<br><br>",
-                                             "<i>"+prefs+"</i>")
-            self.set_rich_text_html(usage(title, intro_message,
-                                          tutorial_message, tutorial),
-                                    QUrl.fromLocalFile(CSS_PATH))
-        else:
-            install_sphinx = "\n\n%s" % _("Please consider installing Sphinx "
-                                          "to get documentation rendered in "
-                                          "rich text.")
-            intro_message = intro_message % ("Ctrl+I", "\n\n", prefs)
-            intro_message += install_sphinx
-            self.set_plain_text(intro_message, is_code=False)
-
-    def show_rich_text(self, text, collapse=False, img_path=''):
-        """Show text in rich mode"""
-        self.visibility_changed(True)
-        self.raise_()
-        self.switch_to_rich_text()
-        context = generate_context(collapse=collapse, img_path=img_path)
-        self.render_sphinx_doc(text, context)
-
-    def show_plain_text(self, text):
-        """Show text in plain mode"""
-        self.visibility_changed(True)
-        self.raise_()
-        self.switch_to_plain_text()
-        self.set_plain_text(text, is_code=False)
-
-    @Slot()
-    def show_tutorial(self):
-        tutorial_path = get_module_source_path('spyderlib.utils.inspector')
-        img_path = osp.join(tutorial_path, 'static', 'images')
-        tutorial = osp.join(tutorial_path, 'tutorial.rst')
-        text = open(tutorial).read()
-        if sphinxify is not None:
-            self.show_rich_text(text, collapse=True, img_path=img_path)
-        else:
-            self.show_plain_text(text)
-
-    def handle_link_clicks(self, url):
-        url = to_text_string(url.toString())
-        if url == "spy://tutorial":
-            self.show_tutorial()
-        elif url.startswith('http'):
-            programs.start_file(url)
-        else:
-            self.rich_text.webview.load(QUrl(url))
-
-    #------ Public API ---------------------------------------------------------
-    def set_external_console(self, external_console):
-        self.external_console = external_console
-
-    def force_refresh(self):
-        if self.source_is_console():
-            self.set_object_text(None, force_refresh=True)
-        elif self._last_editor_doc is not None:
-            self.set_editor_doc(self._last_editor_doc, force_refresh=True)
-
-    def set_object_text(self, text, force_refresh=False, ignore_unknown=False):
-        """Set object analyzed by Object Inspector"""
-        if (self.locked and not force_refresh):
-            return
-        self.switch_to_console_source()
-
-        add_to_combo = True
-        if text is None:
-            text = to_text_string(self.combo.currentText())
-            add_to_combo = False
-
-        found = self.show_help(text, ignore_unknown=ignore_unknown)
-        if ignore_unknown and not found:
-            return
-
-        if add_to_combo:
-            self.combo.add_text(text)
-        if found:
-            self.save_history()
-
-        if self.dockwidget is not None:
-            self.dockwidget.blockSignals(True)
-        self.__eventually_raise_inspector(text, force=force_refresh)
-        if self.dockwidget is not None:
-            self.dockwidget.blockSignals(False)
-
-    def set_editor_doc(self, doc, force_refresh=False):
-        """
-        Use the object inspector to show docstring dictionary computed
-        with introspection plugin from the Editor plugin
-        """
-        if (self.locked and not force_refresh):
-            return
-        self.switch_to_editor_source()
-        self._last_editor_doc = doc
-        self.object_edit.setText(doc['obj_text'])
-
-        if self.rich_help:
-            self.render_sphinx_doc(doc)
-        else:
-            self.set_plain_text(doc, is_code=False)
-
-        if self.dockwidget is not None:
-            self.dockwidget.blockSignals(True)
-        self.__eventually_raise_inspector(doc['docstring'],
-                                          force=force_refresh)
-        if self.dockwidget is not None:
-            self.dockwidget.blockSignals(False)
-
-    def __eventually_raise_inspector(self, text, force=False):
-        index = self.source_combo.currentIndex()
-        if hasattr(self.main, 'tabifiedDockWidgets'):
-            # 'QMainWindow.tabifiedDockWidgets' was introduced in PyQt 4.5
-            if self.dockwidget and (force or self.dockwidget.isVisible()) \
-               and not self.ismaximized \
-               and (force or text != self._last_texts[index]):
-                dockwidgets = self.main.tabifiedDockWidgets(self.dockwidget)
-                if self.main.console.dockwidget not in dockwidgets and \
-                   (hasattr(self.main, 'extconsole') and \
-                    self.main.extconsole.dockwidget not in dockwidgets):
-                    self.dockwidget.show()
-                    self.dockwidget.raise_()
-        self._last_texts[index] = text
-
-    def load_history(self, obj=None):
-        """Load history from a text file in user home directory"""
-        if osp.isfile(self.LOG_PATH):
-            history = [line.replace('\n', '')
-                       for line in open(self.LOG_PATH, 'r').readlines()]
-        else:
-            history = []
-        return history
-
-    def save_history(self):
-        """Save history to a text file in user home directory"""
-        open(self.LOG_PATH, 'w').write("\n".join( \
-                [to_text_string(self.combo.itemText(index))
-                 for index in range(self.combo.count())] ))
-
-    @Slot(bool)
-    def toggle_plain_text(self, checked):
-        """Toggle plain text docstring"""
-        if checked:
-            self.docstring = checked
-            self.switch_to_plain_text()
-            self.force_refresh()
-        self.set_option('rich_mode', not checked)
-
-    @Slot(bool)
-    def toggle_show_source(self, checked):
-        """Toggle show source code"""
-        if checked:
-            self.switch_to_plain_text()
-        self.docstring = not checked
-        self.force_refresh()
-        self.set_option('rich_mode', not checked)
-
-    @Slot(bool)
-    def toggle_rich_text(self, checked):
-        """Toggle between sphinxified docstrings or plain ones"""
-        if checked:
-            self.docstring = not checked
-            self.switch_to_rich_text()
-        self.set_option('rich_mode', checked)
-
-    @Slot(bool)
-    def toggle_auto_import(self, checked):
-        """Toggle automatic import feature"""
-        self.combo.validate_current_text()
-        self.set_option('automatic_import', checked)
-        self.force_refresh()
-
-    @Slot()
-    def toggle_locked(self):
-        """
-        Toggle locked state
-        locked = disable link with Console
-        """
-        self.locked = not self.locked
-        self._update_lock_icon()
-
-    def _update_lock_icon(self):
-        """Update locked state icon"""
-        icon = get_icon("lock.png" if self.locked else "lock_open.png")
-        self.locked_button.setIcon(icon)
-        tip = _("Unlock") if self.locked else _("Lock")
-        self.locked_button.setToolTip(tip)
-
-    def set_shell(self, shell):
-        """Bind to shell"""
-        if IPythonControlWidget is not None:
-            # XXX(anatoli): hack to make Spyder run on systems without IPython
-            #               there should be a better way
-            if isinstance(shell, IPythonControlWidget):
-                # XXX: this ignores passed argument completely
-                self.shell = self.external_console.get_current_shell()
-        else:
-            self.shell = shell
-
-    def get_shell(self):
-        """Return shell which is currently bound to object inspector,
-        or another running shell if it has been terminated"""
-        if not isinstance(self.shell, ExtPythonShellWidget) \
-           or not self.shell.externalshell.is_running():
-            self.shell = None
-            if self.external_console is not None:
-                self.shell = self.external_console.get_running_python_shell()
-            if self.shell is None:
-                self.shell = self.internal_shell
-        return self.shell
-
-    def render_sphinx_doc(self, doc, context=None):
-        """Transform doc string dictionary to HTML and show it"""
-        # Math rendering option could have changed
-        fname = self.parent().parent().editor.get_current_filename()
-        dname = osp.dirname(fname)
-        self._sphinx_thread.render(doc, context, self.get_option('math'),
-                                   dname)
-
-    def _on_sphinx_thread_html_ready(self, html_text):
-        """Set our sphinx documentation based on thread result"""
-        self._sphinx_thread.wait()
-        self.set_rich_text_html(html_text, QUrl.fromLocalFile(CSS_PATH))
-
-    def _on_sphinx_thread_error_msg(self, error_msg):
-        """ Display error message on Sphinx rich text failure"""
-        self._sphinx_thread.wait()
-        self.plain_text_action.setChecked(True)
-        QMessageBox.critical(self,
-                    _('Object inspector'),
-                    _("The following error occured when calling "
-                      "<b>Sphinx %s</b>. <br>Incompatible Sphinx "
-                      "version or doc string decoding failed."
-                      "<br><br>Error message:<br>%s"
-                      ) % (sphinx_version, error_msg))
-
-    def show_help(self, obj_text, ignore_unknown=False):
-        """Show help"""
-        shell = self.get_shell()
-        if shell is None:
-            return
-        obj_text = to_text_string(obj_text)
-
-        if not shell.is_defined(obj_text):
-            if self.get_option('automatic_import') and\
-               self.internal_shell.is_defined(obj_text, force_import=True):
-                shell = self.internal_shell
-            else:
-                shell = None
-                doc = None
-                source_text = None
-
-        if shell is not None:
-            doc = shell.get_doc(obj_text)
-            source_text = shell.get_source(obj_text)
-
-        is_code = False
-
-        if self.rich_help:
-            self.render_sphinx_doc(doc)
-            return doc is not None
-        elif self.docstring:
-            hlp_text = doc
-            if hlp_text is None:
-                hlp_text = source_text
-                if hlp_text is None:
-                    hlp_text = self.no_doc_string
-                    if ignore_unknown:
-                        return False
-        else:
-            hlp_text = source_text
-            if hlp_text is None:
-                hlp_text = doc
-                if hlp_text is None:
-                    hlp_text = _("No source code available.")
-                    if ignore_unknown:
-                        return False
-            else:
-                is_code = True
-        self.set_plain_text(hlp_text, is_code=is_code)
-        return True
+# -*- coding: utf-8 -*-
+#
+# Copyright © 2009-2010 Pierre Raybaut
+# Licensed under the terms of the MIT License
+# (see spyderlib/__init__.py for details)
+
+"""Object Inspector Plugin"""
+
+from spyderlib.qt import PYQT5
+from spyderlib.qt.QtGui import (QHBoxLayout, QVBoxLayout, QLabel, QSizePolicy,
+                                QMenu, QToolButton, QGroupBox, QFontComboBox,
+                                QActionGroup, QFontDialog, QWidget, QComboBox,
+                                QLineEdit, QMessageBox)
+from spyderlib.qt.QtCore import Signal, Slot, QUrl, QThread
+from spyderlib.qt.QtWebKit import QWebPage
+
+import re
+import os.path as osp
+import socket
+import sys
+
+# Local imports
+from spyderlib import dependencies
+from spyderlib.baseconfig import get_conf_path, get_module_source_path, _
+from spyderlib.ipythonconfig import IPYTHON_QT_INSTALLED
+from spyderlib.config import CONF
+from spyderlib.guiconfig import get_color_scheme, get_font, set_font
+from spyderlib.utils import programs
+from spyderlib.utils.qthelpers import (get_icon, create_toolbutton,
+                                       add_actions, create_action)
+from spyderlib.widgets.comboboxes import EditableComboBox
+from spyderlib.widgets.sourcecode import codeeditor
+from spyderlib.widgets.findreplace import FindReplace
+from spyderlib.widgets.browser import WebView
+from spyderlib.widgets.externalshell.pythonshell import ExtPythonShellWidget
+from spyderlib.plugins import SpyderPluginWidget, PluginConfigPage
+from spyderlib.py3compat import to_text_string, get_meth_class_inst
+
+#XXX: Hardcoded dependency on optional IPython plugin component
+#     that requires the hack to make this work without IPython
+if IPYTHON_QT_INSTALLED:
+    from spyderlib.widgets.ipython import IPythonControlWidget
+else:
+    IPythonControlWidget = None  # analysis:ignore
+
+# Check if we can import Sphinx to activate rich text mode
+try:
+    from spyderlib.utils.inspector.sphinxify import (CSS_PATH, sphinxify,
+                                                     warning, generate_context,
+                                                     usage)
+    sphinx_version = programs.get_module_version('sphinx')
+except ImportError:
+    sphinxify = sphinx_version = None  # analysis:ignore
+
+# To add sphinx dependency to the Dependencies dialog
+SPHINX_REQVER = '>=0.6.6'
+dependencies.add("sphinx", _("Rich text help on the Object Inspector"),
+                 required_version=SPHINX_REQVER)
+
+
+class ObjectComboBox(EditableComboBox):
+    """
+    QComboBox handling object names
+    """
+    # Signals
+    valid = Signal(bool)
+
+    def __init__(self, parent):
+        EditableComboBox.__init__(self, parent)
+        self.object_inspector = parent
+        self.setSizePolicy(QSizePolicy.Expanding, QSizePolicy.Fixed)
+        self.tips = {True: '', False: ''}
+
+    def is_valid(self, qstr=None):
+        """Return True if string is valid"""
+        if not self.object_inspector.source_is_console():
+            return True
+        if qstr is None:
+            qstr = self.currentText()
+        if not re.search('^[a-zA-Z0-9_\.]*$', str(qstr), 0):
+            return False
+        objtxt = to_text_string(qstr)
+        if self.object_inspector.get_option('automatic_import'):
+            shell = self.object_inspector.internal_shell
+            if shell is not None:
+                return shell.is_defined(objtxt, force_import=True)
+        shell = self.object_inspector.get_shell()
+        if shell is not None:
+            try:
+                return shell.is_defined(objtxt)
+            except socket.error:
+                shell = self.object_inspector.get_shell()
+                try:
+                    return shell.is_defined(objtxt)
+                except socket.error:
+                    # Well... too bad!
+                    pass
+
+    def validate_current_text(self):
+        self.validate(self.currentText())
+
+    def validate(self, qstr, editing=True):
+        """Reimplemented to avoid formatting actions"""
+        valid = self.is_valid(qstr)
+        if self.hasFocus() and valid is not None:
+            if editing:
+                # Combo box text is being modified: invalidate the entry
+                self.show_tip(self.tips[valid])
+                self.valid.emit(False)
+            else:
+                # A new item has just been selected
+                if valid:
+                    self.selected()
+                else:
+                    self.valid.emit(False)
+        else:
+            self.set_default_style()
+
+
+class ObjectInspectorConfigPage(PluginConfigPage):
+    def setup_page(self):
+        # Fonts group
+        plain_text_font_group = self.create_fontgroup(option=None,
+                                    text=_("Plain text font style"),
+                                    fontfilters=QFontComboBox.MonospacedFonts)
+        rich_text_font_group = self.create_fontgroup(option='rich_text',
+                                text=_("Rich text font style"))
+
+        # Connections group
+        connections_group = QGroupBox(_("Automatic connections"))
+        connections_label = QLabel(_("The Object Inspector can automatically "
+                                     "show an object's help information after "
+                                     "a left parenthesis is written next to it. "
+                                     "Below you can decide to which plugin "
+                                     "you want to connect it to turn on this "
+                                     "feature."))
+        connections_label.setWordWrap(True)
+        editor_box = self.create_checkbox(_("Editor"), 'connect/editor')
+        rope_installed = programs.is_module_installed('rope')
+        jedi_installed = programs.is_module_installed('jedi', '>=0.8.1')
+        editor_box.setEnabled(rope_installed or jedi_installed)
+        if not rope_installed and not jedi_installed:
+            editor_tip = _("This feature requires the Rope or Jedi libraries.\n"
+                           "It seems you don't have either installed.")
+            editor_box.setToolTip(editor_tip)
+        python_box = self.create_checkbox(_("Python Console"),
+                                          'connect/python_console')
+        ipython_box = self.create_checkbox(_("IPython Console"),
+                                           'connect/ipython_console')
+        ipython_box.setEnabled(IPYTHON_QT_INSTALLED)
+
+        connections_layout = QVBoxLayout()
+        connections_layout.addWidget(connections_label)
+        connections_layout.addWidget(editor_box)
+        connections_layout.addWidget(python_box)
+        connections_layout.addWidget(ipython_box)
+        connections_group.setLayout(connections_layout)
+
+        # Features group
+        features_group = QGroupBox(_("Additional features"))
+        math_box = self.create_checkbox(_("Render mathematical equations"),
+                                        'math')
+        req_sphinx = sphinx_version is not None and \
+                     programs.is_module_installed('sphinx', '>=1.1')
+        math_box.setEnabled(req_sphinx)
+        if not req_sphinx:
+            sphinx_tip = _("This feature requires Sphinx 1.1 or superior.")
+            if sphinx_version is not None:
+                sphinx_tip += "\n" + _("Sphinx %s is currently installed."
+                                       ) % sphinx_version
+            math_box.setToolTip(sphinx_tip)
+
+        features_layout = QVBoxLayout()
+        features_layout.addWidget(math_box)
+        features_group.setLayout(features_layout)
+
+        # Source code group
+        sourcecode_group = QGroupBox(_("Source code"))
+        wrap_mode_box = self.create_checkbox(_("Wrap lines"), 'wrap')
+        names = CONF.get('color_schemes', 'names')
+        choices = list(zip(names, names))
+        cs_combo = self.create_combobox(_("Syntax color scheme: "),
+                                        choices, 'color_scheme_name')
+
+        sourcecode_layout = QVBoxLayout()
+        sourcecode_layout.addWidget(wrap_mode_box)
+        sourcecode_layout.addWidget(cs_combo)
+        sourcecode_group.setLayout(sourcecode_layout)
+
+        # Final layout
+        vlayout = QVBoxLayout()
+        vlayout.addWidget(rich_text_font_group)
+        vlayout.addWidget(plain_text_font_group)
+        vlayout.addWidget(connections_group)
+        vlayout.addWidget(features_group)
+        vlayout.addWidget(sourcecode_group)
+        vlayout.addStretch(1)
+        self.setLayout(vlayout)
+
+
+class RichText(QWidget):
+    """
+    WebView widget with find dialog
+    """
+    def __init__(self, parent):
+        QWidget.__init__(self, parent)
+
+        self.webview = WebView(self)
+        self.find_widget = FindReplace(self)
+        self.find_widget.set_editor(self.webview)
+        self.find_widget.hide()
+
+        layout = QVBoxLayout()
+        layout.setContentsMargins(0, 0, 0, 0)
+        layout.addWidget(self.webview)
+        layout.addWidget(self.find_widget)
+        self.setLayout(layout)
+
+    def set_font(self, font, fixed_font=None):
+        """Set font"""
+        self.webview.set_font(font, fixed_font=fixed_font)
+
+    def set_html(self, html_text, base_url):
+        """Set html text"""
+        self.webview.setHtml(html_text, base_url)
+
+    def clear(self):
+        self.set_html('', self.webview.url())
+
+
+class PlainText(QWidget):
+    """
+    Read-only editor widget with find dialog
+    """
+    # Signals
+    focus_changed = Signal()
+
+    def __init__(self, parent):
+        QWidget.__init__(self, parent)
+        self.editor = None
+
+        # Read-only editor
+        self.editor = codeeditor.CodeEditor(self)
+        self.editor.setup_editor(linenumbers=False, language='py',
+                                 scrollflagarea=False, edge_line=False)
+        self.editor.focus_changed.connect(lambda: self.focus_changed.emit())
+        self.editor.setReadOnly(True)
+
+        # Find/replace widget
+        self.find_widget = FindReplace(self)
+        self.find_widget.set_editor(self.editor)
+        self.find_widget.hide()
+
+        layout = QVBoxLayout()
+        layout.setContentsMargins(0, 0, 0, 0)
+        layout.addWidget(self.editor)
+        layout.addWidget(self.find_widget)
+        self.setLayout(layout)
+
+    def set_font(self, font, color_scheme=None):
+        """Set font"""
+        self.editor.set_font(font, color_scheme=color_scheme)
+
+    def set_color_scheme(self, color_scheme):
+        """Set color scheme"""
+        self.editor.set_color_scheme(color_scheme)
+
+    def set_text(self, text, is_code):
+        self.editor.set_highlight_current_line(is_code)
+        self.editor.set_occurence_highlighting(is_code)
+        if is_code:
+            self.editor.set_language('py')
+        else:
+            self.editor.set_language(None)
+        self.editor.set_text(text)
+        self.editor.set_cursor_position('sof')
+
+    def clear(self):
+        self.editor.clear()
+
+
+class SphinxThread(QThread):
+    """
+    A worker thread for handling rich text rendering.
+
+    Parameters
+    ----------
+    doc : str or dict
+        A string containing a raw rst text or a dict containing
+        the doc string components to be rendered.
+        See spyderlib.utils.dochelpers.getdoc for description.
+    context : dict
+        A dict containing the substitution variables for the
+        layout template
+    html_text_no_doc : unicode
+        Text to be rendered if doc string cannot be extracted.
+    math_option : bool
+        Use LaTeX math rendering.
+
+    """
+    # Signals
+    error_msg = Signal(str)
+    html_ready = Signal(str)
+
+    def __init__(self, html_text_no_doc=''):
+        super(SphinxThread, self).__init__()
+        self.doc = None
+        self.context = None
+        self.html_text_no_doc = html_text_no_doc
+        self.math_option = False
+
+    def render(self, doc, context=None, math_option=False, img_path=''):
+        """Start thread to render a given documentation"""
+        # If the thread is already running wait for it to finish before
+        # starting it again.
+        if self.wait():
+            self.doc = doc
+            self.context = context
+            self.math_option = math_option
+            self.img_path = img_path
+            # This causes run() to be executed in separate thread
+            self.start()
+
+    def run(self):
+        html_text = self.html_text_no_doc
+        doc = self.doc
+        if doc is not None:
+            if type(doc) is dict and 'docstring' in doc.keys():
+                try:
+                    context = generate_context(name=doc['name'],
+                                               argspec=doc['argspec'],
+                                               note=doc['note'],
+                                               math=self.math_option,
+                                               img_path=self.img_path)
+                    html_text = sphinxify(doc['docstring'], context)
+                    if doc['docstring'] == '':
+                        html_text += '<div class="hr"></div>'
+                        html_text += self.html_text_no_doc
+
+                except Exception as error:
+                    self.error_msg.emit(to_text_string(error))
+                    return
+            elif self.context is not None:
+                try:
+                    html_text = sphinxify(doc, self.context)
+                except Exception as error:
+                    self.error_msg.emit(to_text_string(error))
+                    return
+        self.html_ready.emit(html_text)
+
+
+class ObjectInspector(SpyderPluginWidget):
+    """
+    Docstrings viewer widget
+    """
+    CONF_SECTION = 'inspector'
+    CONFIGWIDGET_CLASS = ObjectInspectorConfigPage
+    LOG_PATH = get_conf_path(CONF_SECTION)
+    focus_changed = Signal()
+
+    def __init__(self, parent):
+        if PYQT5:
+            SpyderPluginWidget.__init__(self, parent, main = parent)
+        else:
+            SpyderPluginWidget.__init__(self, parent)
+
+        self.internal_shell = None
+
+        # Initialize plugin
+        self.initialize_plugin()
+
+        self.no_doc_string = _("No further documentation available")
+
+        self._last_console_cb = None
+        self._last_editor_cb = None
+
+        self.set_default_color_scheme()
+
+        self.plain_text = PlainText(self)
+        self.rich_text = RichText(self)
+
+        color_scheme = get_color_scheme(self.get_option('color_scheme_name'))
+        self.set_plain_text_font(self.get_plugin_font(), color_scheme)
+        self.plain_text.editor.toggle_wrap_mode(self.get_option('wrap'))
+
+        # Add entries to read-only editor context-menu
+        font_action = create_action(self, _("&Font..."), None,
+                                    'font.png', _("Set font style"),
+                                    triggered=self.change_font)
+        self.wrap_action = create_action(self, _("Wrap lines"),
+                                         toggled=self.toggle_wrap_mode)
+        self.wrap_action.setChecked(self.get_option('wrap'))
+        self.plain_text.editor.readonly_menu.addSeparator()
+        add_actions(self.plain_text.editor.readonly_menu,
+                    (font_action, self.wrap_action))
+
+        self.set_rich_text_font(self.get_plugin_font('rich_text'))
+
+        self.shell = None
+
+        self.external_console = None
+
+        # locked = disable link with Console
+        self.locked = False
+        self._last_texts = [None, None]
+        self._last_editor_doc = None
+
+        # Object name
+        layout_edit = QHBoxLayout()
+        layout_edit.setContentsMargins(0, 0, 0, 0)
+        txt = _("Source")
+        if sys.platform == 'darwin':
+            source_label = QLabel("  " + txt)
+        else:
+            source_label = QLabel(txt)
+        layout_edit.addWidget(source_label)
+        self.source_combo = QComboBox(self)
+        self.source_combo.addItems([_("Console"), _("Editor")])
+        self.source_combo.currentIndexChanged.connect(self.source_changed)
+        if (not programs.is_module_installed('rope') and
+                not programs.is_module_installed('jedi', '>=0.8.1')):
+            self.source_combo.hide()
+            source_label.hide()
+        layout_edit.addWidget(self.source_combo)
+        layout_edit.addSpacing(10)
+        layout_edit.addWidget(QLabel(_("Object")))
+        self.combo = ObjectComboBox(self)
+        layout_edit.addWidget(self.combo)
+        self.object_edit = QLineEdit(self)
+        self.object_edit.setReadOnly(True)
+        layout_edit.addWidget(self.object_edit)
+        self.combo.setMaxCount(self.get_option('max_history_entries'))
+        self.combo.addItems( self.load_history() )
+        self.combo.setItemText(0, '')
+        self.combo.valid.connect(lambda valid: self.force_refresh())
+
+        # Plain text docstring option
+        self.docstring = True
+        self.rich_help = sphinxify is not None \
+                         and self.get_option('rich_mode', True)
+        self.plain_text_action = create_action(self, _("Plain Text"),
+                                               toggled=self.toggle_plain_text)
+
+        # Source code option
+        self.show_source_action = create_action(self, _("Show Source"),
+                                                toggled=self.toggle_show_source)
+
+        # Rich text option
+        self.rich_text_action = create_action(self, _("Rich Text"),
+                                         toggled=self.toggle_rich_text)
+
+        # Add the help actions to an exclusive QActionGroup
+        help_actions = QActionGroup(self)
+        help_actions.setExclusive(True)
+        help_actions.addAction(self.plain_text_action)
+        help_actions.addAction(self.rich_text_action)
+
+        # Automatic import option
+        self.auto_import_action = create_action(self, _("Automatic import"),
+                                                toggled=self.toggle_auto_import)
+        auto_import_state = self.get_option('automatic_import')
+        self.auto_import_action.setChecked(auto_import_state)
+
+        # Lock checkbox
+        self.locked_button = create_toolbutton(self,
+                                               triggered=self.toggle_locked)
+        layout_edit.addWidget(self.locked_button)
+        self._update_lock_icon()
+
+        # Option menu
+        options_button = create_toolbutton(self, text=_("Options"),
+                                           icon=get_icon('tooloptions.png'))
+        options_button.setPopupMode(QToolButton.InstantPopup)
+        menu = QMenu(self)
+        add_actions(menu, [self.rich_text_action, self.plain_text_action,
+                           self.show_source_action, None,
+                           self.auto_import_action])
+        options_button.setMenu(menu)
+        layout_edit.addWidget(options_button)
+
+        if self.rich_help:
+            self.switch_to_rich_text()
+        else:
+            self.switch_to_plain_text()
+        self.plain_text_action.setChecked(not self.rich_help)
+        self.rich_text_action.setChecked(self.rich_help)
+        self.rich_text_action.setEnabled(sphinxify is not None)
+        self.source_changed()
+
+        # Main layout
+        layout = QVBoxLayout()
+        layout.setContentsMargins(0, 0, 0, 0)
+        layout.addLayout(layout_edit)
+        layout.addWidget(self.plain_text)
+        layout.addWidget(self.rich_text)
+        self.setLayout(layout)
+
+        # Add worker thread for handling rich text rendering
+        if sphinxify is None:
+            self._sphinx_thread = None
+        else:
+            self._sphinx_thread = SphinxThread(
+                                  html_text_no_doc=warning(self.no_doc_string))
+            self._sphinx_thread.html_ready.connect(
+                                             self._on_sphinx_thread_html_ready)
+            self._sphinx_thread.error_msg.connect(
+                                              self._on_sphinx_thread_error_msg)
+
+        # Render internal links
+        view = self.rich_text.webview
+        view.page().setLinkDelegationPolicy(QWebPage.DelegateAllLinks)
+        view.linkClicked.connect(self.handle_link_clicks)
+
+        self._starting_up = True
+
+    #------ SpyderPluginWidget API ---------------------------------------------
+    def get_plugin_title(self):
+        """Return widget title"""
+        return _('Object inspector')
+
+    def get_plugin_icon(self):
+        """Return widget icon"""
+        return get_icon('inspector.png')
+
+    def get_focus_widget(self):
+        """
+        Return the widget to give focus to when
+        this plugin's dockwidget is raised on top-level
+        """
+        self.combo.lineEdit().selectAll()
+        return self.combo
+
+    def get_plugin_actions(self):
+        """Return a list of actions related to plugin"""
+        return []
+
+    def register_plugin(self):
+        """Register plugin in Spyder's main window"""
+        self.focus_changed.connect(self.main.plugin_focus_changed)
+        self.main.add_dockwidget(self)
+        self.main.console.set_inspector(self)
+        self.internal_shell = self.main.console.shell
+
+    def closing_plugin(self, cancelable=False):
+        """Perform actions before parent main window is closed"""
+        return True
+
+    def refresh_plugin(self):
+        """Refresh widget"""
+        if self._starting_up:
+            self._starting_up = False
+            if sphinxify is not None:
+                self.switch_to_rich_text()
+            self.show_intro_message()
+
+    def apply_plugin_settings(self, options):
+        """Apply configuration file's plugin settings"""
+        color_scheme_n = 'color_scheme_name'
+        color_scheme_o = get_color_scheme(self.get_option(color_scheme_n))
+        font_n = 'plugin_font'
+        font_o = self.get_plugin_font()
+        connect_n = 'connect_to_oi'
+        rich_font_n = 'rich_text'
+        rich_font_o = self.get_plugin_font('rich_text')
+        wrap_n = 'wrap'
+        wrap_o = self.get_option(wrap_n)
+        self.wrap_action.setChecked(wrap_o)
+        math_n = 'math'
+        math_o = self.get_option(math_n)
+
+        if font_n in options:
+            scs = color_scheme_o if color_scheme_n in options else None
+            self.set_plain_text_font(font_o, color_scheme=scs)
+        if rich_font_n in options:
+            self.set_rich_text_font(rich_font_o)
+        elif color_scheme_n in options:
+            self.set_plain_text_color_scheme(color_scheme_o)
+        if wrap_n in options:
+            self.toggle_wrap_mode(wrap_o)
+        if math_n in options:
+            self.toggle_math_mode(math_o)
+
+        # To make auto-connection changes take place instantly
+        self.main.editor.apply_plugin_settings(options=[connect_n])
+        self.main.extconsole.apply_plugin_settings(options=[connect_n])
+        if self.main.ipyconsole is not None:
+            self.main.ipyconsole.apply_plugin_settings(options=[connect_n])
+
+    #------ Public API (related to inspector's source) -------------------------
+    def source_is_console(self):
+        """Return True if source is Console"""
+        return self.source_combo.currentIndex() == 0
+
+    def switch_to_editor_source(self):
+        self.source_combo.setCurrentIndex(1)
+
+    def switch_to_console_source(self):
+        self.source_combo.setCurrentIndex(0)
+
+    def source_changed(self, index=None):
+        if self.source_is_console():
+            # Console
+            self.combo.show()
+            self.object_edit.hide()
+            self.show_source_action.setEnabled(True)
+            self.auto_import_action.setEnabled(True)
+        else:
+            # Editor
+            self.combo.hide()
+            self.object_edit.show()
+            self.show_source_action.setDisabled(True)
+            self.auto_import_action.setDisabled(True)
+        self.restore_text()
+
+    def save_text(self, callback):
+        if self.source_is_console():
+            self._last_console_cb = callback
+        else:
+            self._last_editor_cb = callback
+
+    def restore_text(self):
+        if self.source_is_console():
+            cb = self._last_console_cb
+        else:
+            cb = self._last_editor_cb
+        if cb is None:
+            if self.is_plain_text_mode():
+                self.plain_text.clear()
+            else:
+                self.rich_text.clear()
+        else:
+            func = cb[0]
+            args = cb[1:]
+            func(*args)
+            if get_meth_class_inst(func) is self.rich_text:
+                self.switch_to_rich_text()
+            else:
+                self.switch_to_plain_text()
+
+    #------ Public API (related to rich/plain text widgets) --------------------
+    @property
+    def find_widget(self):
+        if self.plain_text.isVisible():
+            return self.plain_text.find_widget
+        else:
+            return self.rich_text.find_widget
+
+    def set_rich_text_font(self, font):
+        """Set rich text mode font"""
+        self.rich_text.set_font(font, fixed_font=self.get_plugin_font())
+
+    def set_plain_text_font(self, font, color_scheme=None):
+        """Set plain text mode font"""
+        self.plain_text.set_font(font, color_scheme=color_scheme)
+
+    def set_plain_text_color_scheme(self, color_scheme):
+        """Set plain text mode color scheme"""
+        self.plain_text.set_color_scheme(color_scheme)
+
+    @Slot()
+    def change_font(self):
+        """Change console font"""
+        font, valid = QFontDialog.getFont(get_font(self.CONF_SECTION), self,
+                                      _("Select a new font"))
+        if valid:
+            self.set_plain_text_font(font)
+            set_font(font, self.CONF_SECTION)
+
+    @Slot(bool)
+    def toggle_wrap_mode(self, checked):
+        """Toggle wrap mode"""
+        self.plain_text.editor.toggle_wrap_mode(checked)
+        self.set_option('wrap', checked)
+
+    def toggle_math_mode(self, checked):
+        """Toggle math mode"""
+        self.set_option('math', checked)
+
+    def is_plain_text_mode(self):
+        """Return True if plain text mode is active"""
+        return self.plain_text.isVisible()
+
+    def is_rich_text_mode(self):
+        """Return True if rich text mode is active"""
+        return self.rich_text.isVisible()
+
+    def switch_to_plain_text(self):
+        """Switch to plain text mode"""
+        self.rich_help = False
+        self.plain_text.show()
+        self.rich_text.hide()
+        self.plain_text_action.setChecked(True)
+
+    def switch_to_rich_text(self):
+        """Switch to rich text mode"""
+        self.rich_help = True
+        self.plain_text.hide()
+        self.rich_text.show()
+        self.rich_text_action.setChecked(True)
+        self.show_source_action.setChecked(False)
+
+    def set_plain_text(self, text, is_code):
+        """Set plain text docs"""
+
+        # text is coming from utils.dochelpers.getdoc
+        if type(text) is dict:
+            name = text['name']
+            if name:
+                rst_title = ''.join(['='*len(name), '\n', name, '\n',
+                                    '='*len(name), '\n\n'])
+            else:
+                rst_title = ''
+
+            if text['argspec']:
+                definition = ''.join(['Definition: ', name, text['argspec'],
+                                      '\n'])
+            else:
+                definition = ''
+
+            if text['note']:
+                note = ''.join(['Type: ', text['note'], '\n\n----\n\n'])
+            else:
+                note = ''
+
+            full_text = ''.join([rst_title, definition, note,
+                                 text['docstring']])
+        else:
+            full_text = text
+
+        self.plain_text.set_text(full_text, is_code)
+        self.save_text([self.plain_text.set_text, full_text, is_code])
+
+    def set_rich_text_html(self, html_text, base_url):
+        """Set rich text"""
+        self.rich_text.set_html(html_text, base_url)
+        self.save_text([self.rich_text.set_html, html_text, base_url])
+
+    def show_intro_message(self):
+        intro_message = _("Here you can get help of any object by pressing "
+                          "%s in front of it, either on the Editor or the "
+                          "Console.%s"
+                          "Help can also be shown automatically after writing "
+                          "a left parenthesis next to an object. You can "
+                          "activate this behavior in %s.")
+        prefs = _("Preferences > Object Inspector")
+        if self.is_rich_text_mode():
+            title = _("Usage")
+            tutorial_message = _("New to Spyder? Read our")
+            tutorial = _("tutorial")
+            intro_message = intro_message % ("<b>Ctrl+I</b>", "<br><br>",
+                                             "<i>"+prefs+"</i>")
+            self.set_rich_text_html(usage(title, intro_message,
+                                          tutorial_message, tutorial),
+                                    QUrl.fromLocalFile(CSS_PATH))
+        else:
+            install_sphinx = "\n\n%s" % _("Please consider installing Sphinx "
+                                          "to get documentation rendered in "
+                                          "rich text.")
+            intro_message = intro_message % ("Ctrl+I", "\n\n", prefs)
+            intro_message += install_sphinx
+            self.set_plain_text(intro_message, is_code=False)
+
+    def show_rich_text(self, text, collapse=False, img_path=''):
+        """Show text in rich mode"""
+        self.visibility_changed(True)
+        self.raise_()
+        self.switch_to_rich_text()
+        context = generate_context(collapse=collapse, img_path=img_path)
+        self.render_sphinx_doc(text, context)
+
+    def show_plain_text(self, text):
+        """Show text in plain mode"""
+        self.visibility_changed(True)
+        self.raise_()
+        self.switch_to_plain_text()
+        self.set_plain_text(text, is_code=False)
+
+    @Slot()
+    def show_tutorial(self):
+        tutorial_path = get_module_source_path('spyderlib.utils.inspector')
+        img_path = osp.join(tutorial_path, 'static', 'images')
+        tutorial = osp.join(tutorial_path, 'tutorial.rst')
+        text = open(tutorial).read()
+        if sphinxify is not None:
+            self.show_rich_text(text, collapse=True, img_path=img_path)
+        else:
+            self.show_plain_text(text)
+
+    def handle_link_clicks(self, url):
+        url = to_text_string(url.toString())
+        if url == "spy://tutorial":
+            self.show_tutorial()
+        elif url.startswith('http'):
+            programs.start_file(url)
+        else:
+            self.rich_text.webview.load(QUrl(url))
+
+    #------ Public API ---------------------------------------------------------
+    def set_external_console(self, external_console):
+        self.external_console = external_console
+
+    def force_refresh(self):
+        if self.source_is_console():
+            self.set_object_text(None, force_refresh=True)
+        elif self._last_editor_doc is not None:
+            self.set_editor_doc(self._last_editor_doc, force_refresh=True)
+
+    def set_object_text(self, text, force_refresh=False, ignore_unknown=False):
+        """Set object analyzed by Object Inspector"""
+        if (self.locked and not force_refresh):
+            return
+        self.switch_to_console_source()
+
+        add_to_combo = True
+        if text is None:
+            text = to_text_string(self.combo.currentText())
+            add_to_combo = False
+
+        found = self.show_help(text, ignore_unknown=ignore_unknown)
+        if ignore_unknown and not found:
+            return
+
+        if add_to_combo:
+            self.combo.add_text(text)
+        if found:
+            self.save_history()
+
+        if self.dockwidget is not None:
+            self.dockwidget.blockSignals(True)
+        self.__eventually_raise_inspector(text, force=force_refresh)
+        if self.dockwidget is not None:
+            self.dockwidget.blockSignals(False)
+
+    def set_editor_doc(self, doc, force_refresh=False):
+        """
+        Use the object inspector to show docstring dictionary computed
+        with introspection plugin from the Editor plugin
+        """
+        if (self.locked and not force_refresh):
+            return
+        self.switch_to_editor_source()
+        self._last_editor_doc = doc
+        self.object_edit.setText(doc['obj_text'])
+
+        if self.rich_help:
+            self.render_sphinx_doc(doc)
+        else:
+            self.set_plain_text(doc, is_code=False)
+
+        if self.dockwidget is not None:
+            self.dockwidget.blockSignals(True)
+        self.__eventually_raise_inspector(doc['docstring'],
+                                          force=force_refresh)
+        if self.dockwidget is not None:
+            self.dockwidget.blockSignals(False)
+
+    def __eventually_raise_inspector(self, text, force=False):
+        index = self.source_combo.currentIndex()
+        if hasattr(self.main, 'tabifiedDockWidgets'):
+            # 'QMainWindow.tabifiedDockWidgets' was introduced in PyQt 4.5
+            if self.dockwidget and (force or self.dockwidget.isVisible()) \
+               and not self.ismaximized \
+               and (force or text != self._last_texts[index]):
+                dockwidgets = self.main.tabifiedDockWidgets(self.dockwidget)
+                if self.main.console.dockwidget not in dockwidgets and \
+                   (hasattr(self.main, 'extconsole') and \
+                    self.main.extconsole.dockwidget not in dockwidgets):
+                    self.dockwidget.show()
+                    self.dockwidget.raise_()
+        self._last_texts[index] = text
+
+    def load_history(self, obj=None):
+        """Load history from a text file in user home directory"""
+        if osp.isfile(self.LOG_PATH):
+            history = [line.replace('\n', '')
+                       for line in open(self.LOG_PATH, 'r').readlines()]
+        else:
+            history = []
+        return history
+
+    def save_history(self):
+        """Save history to a text file in user home directory"""
+        open(self.LOG_PATH, 'w').write("\n".join( \
+                [to_text_string(self.combo.itemText(index))
+                 for index in range(self.combo.count())] ))
+
+    @Slot(bool)
+    def toggle_plain_text(self, checked):
+        """Toggle plain text docstring"""
+        if checked:
+            self.docstring = checked
+            self.switch_to_plain_text()
+            self.force_refresh()
+        self.set_option('rich_mode', not checked)
+
+    @Slot(bool)
+    def toggle_show_source(self, checked):
+        """Toggle show source code"""
+        if checked:
+            self.switch_to_plain_text()
+        self.docstring = not checked
+        self.force_refresh()
+        self.set_option('rich_mode', not checked)
+
+    @Slot(bool)
+    def toggle_rich_text(self, checked):
+        """Toggle between sphinxified docstrings or plain ones"""
+        if checked:
+            self.docstring = not checked
+            self.switch_to_rich_text()
+        self.set_option('rich_mode', checked)
+
+    @Slot(bool)
+    def toggle_auto_import(self, checked):
+        """Toggle automatic import feature"""
+        self.combo.validate_current_text()
+        self.set_option('automatic_import', checked)
+        self.force_refresh()
+
+    @Slot()
+    def toggle_locked(self):
+        """
+        Toggle locked state
+        locked = disable link with Console
+        """
+        self.locked = not self.locked
+        self._update_lock_icon()
+
+    def _update_lock_icon(self):
+        """Update locked state icon"""
+        icon = get_icon("lock.png" if self.locked else "lock_open.png")
+        self.locked_button.setIcon(icon)
+        tip = _("Unlock") if self.locked else _("Lock")
+        self.locked_button.setToolTip(tip)
+
+    def set_shell(self, shell):
+        """Bind to shell"""
+        if IPythonControlWidget is not None:
+            # XXX(anatoli): hack to make Spyder run on systems without IPython
+            #               there should be a better way
+            if isinstance(shell, IPythonControlWidget):
+                # XXX: this ignores passed argument completely
+                self.shell = self.external_console.get_current_shell()
+        else:
+            self.shell = shell
+
+    def get_shell(self):
+        """Return shell which is currently bound to object inspector,
+        or another running shell if it has been terminated"""
+        if not isinstance(self.shell, ExtPythonShellWidget) \
+           or not self.shell.externalshell.is_running():
+            self.shell = None
+            if self.external_console is not None:
+                self.shell = self.external_console.get_running_python_shell()
+            if self.shell is None:
+                self.shell = self.internal_shell
+        return self.shell
+
+    def render_sphinx_doc(self, doc, context=None):
+        """Transform doc string dictionary to HTML and show it"""
+        # Math rendering option could have changed
+        fname = self.parent().parent().editor.get_current_filename()
+        dname = osp.dirname(fname)
+        self._sphinx_thread.render(doc, context, self.get_option('math'),
+                                   dname)
+
+    def _on_sphinx_thread_html_ready(self, html_text):
+        """Set our sphinx documentation based on thread result"""
+        self._sphinx_thread.wait()
+        self.set_rich_text_html(html_text, QUrl.fromLocalFile(CSS_PATH))
+
+    def _on_sphinx_thread_error_msg(self, error_msg):
+        """ Display error message on Sphinx rich text failure"""
+        self._sphinx_thread.wait()
+        self.plain_text_action.setChecked(True)
+        QMessageBox.critical(self,
+                    _('Object inspector'),
+                    _("The following error occured when calling "
+                      "<b>Sphinx %s</b>. <br>Incompatible Sphinx "
+                      "version or doc string decoding failed."
+                      "<br><br>Error message:<br>%s"
+                      ) % (sphinx_version, error_msg))
+
+    def show_help(self, obj_text, ignore_unknown=False):
+        """Show help"""
+        shell = self.get_shell()
+        if shell is None:
+            return
+        obj_text = to_text_string(obj_text)
+
+        if not shell.is_defined(obj_text):
+            if self.get_option('automatic_import') and\
+               self.internal_shell.is_defined(obj_text, force_import=True):
+                shell = self.internal_shell
+            else:
+                shell = None
+                doc = None
+                source_text = None
+
+        if shell is not None:
+            doc = shell.get_doc(obj_text)
+            source_text = shell.get_source(obj_text)
+
+        is_code = False
+
+        if self.rich_help:
+            self.render_sphinx_doc(doc)
+            return doc is not None
+        elif self.docstring:
+            hlp_text = doc
+            if hlp_text is None:
+                hlp_text = source_text
+                if hlp_text is None:
+                    hlp_text = self.no_doc_string
+                    if ignore_unknown:
+                        return False
+        else:
+            hlp_text = source_text
+            if hlp_text is None:
+                hlp_text = doc
+                if hlp_text is None:
+                    hlp_text = _("No source code available.")
+                    if ignore_unknown:
+                        return False
+            else:
+                is_code = True
+        self.set_plain_text(hlp_text, is_code=is_code)
+        return True