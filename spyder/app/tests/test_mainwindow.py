--- conflicted
+++ resolved
@@ -239,11 +239,7 @@
         window.switcher.close()
         for client in window.ipyconsole.get_clients():
             window.ipyconsole.close_client(client=client, force=True)
-<<<<<<< HEAD
-
-=======
         window.outlineexplorer.stop_symbol_services('python')
->>>>>>> 0cfd7fe6
         # Reset cwd
         window.explorer.chdir(get_home_dir())
 
