--- conflicted
+++ resolved
@@ -20,12 +20,7 @@
 
 # Local imports
 from spyder.plugins.variableexplorer.widgets.namespacebrowser import (
-<<<<<<< HEAD
     NamespaceBrowser)
-from spyder.py3compat import PY2
-=======
-    NamespaceBrowser, NamespacesBrowserFinder, VALID_VARIABLE_CHARS)
->>>>>>> e63df48d
 from spyder.widgets.collectionseditor import ROWS_TO_LOAD
 from spyder.widgets.tests.test_collectioneditor import data, data_table
 
@@ -160,21 +155,7 @@
     """
     Test that filtering works when there's a large number of rows.
     """
-<<<<<<< HEAD
-    browser = NamespaceBrowser(None)
-    qtbot.addWidget(browser)
-    browser.set_shellwidget(Mock())
-    browser.setup()
-=======
-    browser = namespacebrowser
-
-    text_finder = NamespacesBrowserFinder(
-        browser.editor,
-        callback=browser .editor.set_regex,
-        main=browser,
-        regex_base=VALID_VARIABLE_CHARS)
-    browser.set_text_finder(text_finder)
->>>>>>> e63df48d
+    browser = namespacebrowser
 
     # Create data
     variables = {}
