# -*- coding: utf-8 -*-
#
# Copyright © Spyder Project Contributors
# Licensed under the terms of the MIT License
# (see spyder/__init__.py for details)

"""
Editor Switcher manager.
"""

# Standard library imports
import os.path as osp

# Local imports
from spyder.config.base import _
from spyder.config.manager import CONF
from spyder.utils import icon_manager as ima
from spyder.utils.switcher import shorten_paths, get_file_icon
<<<<<<< HEAD
from spyder.plugins.completion.api import SymbolKind, SYMBOL_KIND_ICON
=======
from spyder.plugins.completion.manager.api import (
    SymbolKind, SYMBOL_KIND_ICON)
>>>>>>> b914e898


class EditorSwitcherManager(object):
    """
    Switcher instance manager to handle base modes for an Editor.

    Symbol mode -> '@'
    Line mode -> ':'
    Files mode -> ''
    """

    SYMBOL_MODE = '@'
    LINE_MODE = ':'
    FILES_MODE = ''

    def __init__(self, plugin, switcher_instance, get_codeeditor,
                 get_editorstack, section=_("Editor")):
        """
        'get_codeeditor' and 'get_editorstack' params should be callables
        to get the current CodeEditor or EditorStack instance as needed.
        As an example:
            current_codeeditor = get_codeditor()
            current_editorstack = get_editorstack()
        """
        self._plugin = plugin
        self._switcher = switcher_instance
        self._editor = get_codeeditor
        self._editorstack = get_editorstack
        self._section = section
        self._current_line = None

        self.setup_switcher()

    def setup_switcher(self):
        """Setup switcher modes and signals."""
        self._switcher.add_mode(self.LINE_MODE, _('Go to Line'))
        self._switcher.add_mode(self.SYMBOL_MODE, _('Go to Symbol in File'))
        self._switcher.sig_mode_selected.connect(self.handle_switcher_modes)
        self._switcher.sig_item_selected.connect(
            self.handle_switcher_selection)
        self._switcher.sig_text_changed.connect(self.handle_switcher_text)
        self._switcher.sig_rejected.connect(self.handle_switcher_rejection)
        self._switcher.sig_item_changed.connect(
            self.handle_switcher_item_change)

    def handle_switcher_modes(self, mode):
        """Handle switcher for registered modes."""
        if mode == self.SYMBOL_MODE:
            self.create_symbol_switcher()
        elif mode == self.LINE_MODE:
            self.create_line_switcher()
        elif mode == self.FILES_MODE:
            # Each plugin that wants to attach to the switcher should do this?
            self.create_editor_switcher()

    def create_editor_switcher(self):
        """Populate switcher with open files."""
        self._switcher.set_placeholder_text(
            _('Start typing the name of an open file'))

        editorstack = self._editorstack()
        paths = [data.filename.lower()
                 for data in editorstack.data]
        save_statuses = [data.newly_created
                         for data in editorstack.data]
        short_paths = shorten_paths(paths, save_statuses)

        for idx, data in enumerate(editorstack.data):
            path = data.filename
            title = osp.basename(path)
            icon = get_file_icon(path)
            # TODO: Handle of shorten paths based on font size
            # and available space per item
            if len(paths[idx]) > 75:
                path = short_paths[idx]
            else:
                path = osp.dirname(data.filename.lower())
            last_item = idx + 1 == len(editorstack.data)
            self._switcher.add_item(title=title,
                                    description=path,
                                    icon=icon,
                                    section=self._section,
                                    data=data,
                                    last_item=last_item)

    def create_line_switcher(self):
        """Populate switcher with line info."""
        editor = self._editor()
        editorstack = self._editorstack()
        self._current_line = editor.get_cursor_line_number()
        self._switcher.clear()
        self._switcher.set_placeholder_text(_('Select line'))
        data = editorstack.get_current_finfo()
        path = data.filename
        title = osp.basename(path)
        lines = data.editor.get_line_count()
        icon = get_file_icon(path)
        line_template_title = u"{title} [{lines} {text}]"
        title = line_template_title.format(title=title, lines=lines,
                                           text=_("lines"))
        description = _('Go to line')
        self._switcher.add_item(title=title,
                                description=description,
                                icon=icon,
                                section=self._section,
                                data=data,
                                action_item=True)

    def create_symbol_switcher(self):
        """Populate switcher with symbol info."""
        editor = self._editor()
        language = editor.language
        editor.update_whitespace_count(0, 0)
        self._current_line = editor.get_cursor_line_number()
        self._switcher.clear()
        self._switcher.set_placeholder_text(_('Select symbol'))
        oe_symbols = editor.oe_proxy.info or []
        display_variables = CONF.get('outline_explorer', 'display_variables')

        idx = 0
        total_symbols = len(oe_symbols)
        oe_symbols = sorted(
            oe_symbols, key=lambda x: x['location']['range']['start']['line'])
        for symbol in oe_symbols:
            symbol_name = symbol['name']
            symbol_kind = symbol['kind']
            if language.lower() == 'python':
                if symbol_kind == SymbolKind.MODULE:
                    total_symbols -= 1
                    continue
                if (symbol_kind == SymbolKind.VARIABLE and
                        not display_variables):
                    total_symbols -= 1
                    continue
                if symbol_kind == SymbolKind.FIELD and not display_variables:
                    total_symbols -= 1
                    continue

            symbol_range = symbol['location']['range']
            symbol_start = symbol_range['start']['line']

            fold_level = editor.leading_whitespaces[symbol_start]

            space = ' ' * fold_level
            formated_title = '{space}{title}'.format(title=symbol_name,
                                                     space=space)
            icon = ima.icon(SYMBOL_KIND_ICON.get(symbol_kind, 'no_match'))
            data = {'title': symbol_name,
                    'line_number': symbol_start + 1}
            last_item = idx + 1 == total_symbols
            self._switcher.add_item(title=formated_title,
                                    icon=icon,
                                    section=self._section,
                                    data=data,
                                    last_item=last_item)
            idx += 1
        # Needed to update fold spaces for items titles
        self._switcher.setup()

    def handle_switcher_selection(self, item, mode, search_text):
        """Handle item selection of the switcher."""
        data = item.get_data()
        if mode == '@':
            self.symbol_switcher_handler(data)
        elif mode == ':':
            self.line_switcher_handler(data, search_text)
        elif mode == '':
            # Each plugin that wants to attach to the switcher should do this?
            if item.get_section() == self._section:
                self.editor_switcher_handler(data)
                self._plugin.switch_to_plugin()

    def handle_switcher_text(self, search_text):
        """Handle switcher search text for line mode."""
        editorstack = self._editorstack()
        mode = self._switcher.get_mode()
        if mode == ':':
            item = self._switcher.current_item()
            self.line_switcher_handler(item.get_data(), search_text,
                                       visible=True)
        elif self._current_line and mode == '':
            editorstack.go_to_line(self._current_line)
            self._current_line = None

    def handle_switcher_rejection(self):
        """Do actions when the Switcher is rejected."""
        # Reset current cursor line
        if self._current_line:
            editorstack = self._editorstack()
            editorstack.go_to_line(self._current_line)
            self._current_line = None

    def handle_switcher_item_change(self, current):
        """Handle item selection change."""
        editorstack = self._editorstack()
        mode = self._switcher.get_mode()
        if mode == '@' and current is not None:
            line_number = int(current.get_data()['line_number'])
            editorstack.go_to_line(line_number)

    def editor_switcher_handler(self, data):
        """Populate switcher with FileInfo data."""
        editorstack = self._editorstack()
        editorstack.set_current_filename(data.filename)
        self._switcher.hide()

    def line_switcher_handler(self, data, search_text, visible=False):
        """Handle line switcher selection."""
        editorstack = self._editorstack()
        editorstack.set_current_filename(data.filename)
        line_number = search_text.split(':')[-1]
        try:
            line_number = int(line_number)
            editorstack.go_to_line(line_number)
            self._switcher.setVisible(visible)
            # Closing the switcher
            if not visible:
                self._current_line = None
                self._switcher.set_search_text('')
        except Exception:
            # Invalid line number
            pass

    def symbol_switcher_handler(self, data):
        """Handle symbol switcher selection."""
        editorstack = self._editorstack()
        line_number = data['line_number']
        editorstack.go_to_line(int(line_number))
        self._current_line = None
        self._switcher.hide()
        self._switcher.set_search_text('')<|MERGE_RESOLUTION|>--- conflicted
+++ resolved
@@ -16,12 +16,8 @@
 from spyder.config.manager import CONF
 from spyder.utils import icon_manager as ima
 from spyder.utils.switcher import shorten_paths, get_file_icon
-<<<<<<< HEAD
+
 from spyder.plugins.completion.api import SymbolKind, SYMBOL_KIND_ICON
-=======
-from spyder.plugins.completion.manager.api import (
-    SymbolKind, SYMBOL_KIND_ICON)
->>>>>>> b914e898
 
 
 class EditorSwitcherManager(object):
