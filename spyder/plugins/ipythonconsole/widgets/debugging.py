# -*- coding: utf-8 -*-
#
# Copyright © Spyder Project Contributors
# Licensed under the terms of the MIT License
# (see spyder/__init__.py for details)

"""
Widget that handles communications between a console in debugging
mode and Spyder
"""

from distutils.version import LooseVersion
import pdb
import re

from IPython.core.history import HistoryManager
from IPython import __version__ as ipy_version
if LooseVersion(ipy_version) < LooseVersion('7.0.0'):
    from IPython.core.inputsplitter import IPythonInputSplitter
else:
    from IPython.core.inputtransformer2 import TransformerManager
from IPython.lib.lexers import IPythonLexer, IPython3Lexer
from pygments.lexer import bygroups
from pygments.token import Keyword, Operator, Text
from pygments.util import ClassNotFound
from qtconsole.rich_jupyter_widget import RichJupyterWidget
from qtpy.QtCore import Qt

from spyder.config.base import get_conf_path
from spyder.config.manager import CONF


class SpyderIPy3Lexer(IPython3Lexer):
    # Detect !cmd command and highlight them
    tokens = IPython3Lexer.tokens
    tokens['root'].insert(
        0, (r'(!)(\w+)(.*\n)', bygroups(Operator, Keyword, Text)))


class SpyderIPy2Lexer(IPythonLexer):
    tokens = IPython3Lexer.tokens
    tokens['root'].insert(
        0, (r'(!)(\w+)(.*\n)', bygroups(Operator, Keyword, Text)))


class PdbHistory(HistoryManager):

    def _get_hist_file_name(self, profile=None):
        """
        Get default pdb history file name.

        The profile parameter is ignored, but must exist for compatibility with
        the parent class.
        """
        return get_conf_path('pdb_history.sqlite')


class DebuggingHistoryWidget(RichJupyterWidget):
    """
    Widget with the necessary attributes and methods to override the pdb
    history mechanism while debugging.
    """
    PDB_HIST_MAX = 400

    def __init__(self, *args, **kwargs):
        # History
        self._pdb_history_input_number = 0  # Input number for current session
        self._pdb_history_file = PdbHistory()
        self._pdb_history = [
            line[-1] for line in self._pdb_history_file.get_tail(
                self.PDB_HIST_MAX, include_latest=True)]
        self._pdb_history_edits = {}  # Temporary history edits
        self._pdb_history_index = len(self._pdb_history)
        # super init
        super(DebuggingHistoryWidget, self).__init__(*args, **kwargs)

    # --- Public API --------------------------------------------------
    def shutdown(self):
        """Shutdown the widget"""
        try:
            self._pdb_history_file.save_thread.stop()
            self._pdb_history_file.db.close()
        except AttributeError:
            pass

    def new_history_session(self):
        """Start a new history session."""
        self._pdb_history_input_number = 0
        self._pdb_history_file.new_session()

    def end_history_session(self):
        """End an history session."""
        self._pdb_history_input_number = 0
        self._pdb_history_file.end_session()

    def add_to_pdb_history(self, line):
        """Add command to history"""
        self._pdb_history_input_number += 1
        line_num = self._pdb_history_input_number
        self._pdb_history_index = len(self._pdb_history)
        self._pdb_history_edits = {}
        line = line.rstrip()
        if not line:
            return

        # If repeated line
        history = self._pdb_history
        if len(history) > 0 and history[-1] == line:
            return

        cmd = line.split(" ")[0]
        args = line.split(" ")[1:]
        if self.is_pdb_using_exclamantion_mark():
            is_pdb_cmd = (
                cmd.strip() and cmd[0] == '!'
                and "do_" + cmd[1:] in dir(pdb.Pdb))
        else:
            is_pdb_cmd = (
                cmd.strip() and cmd[0] != '!' and "do_" + cmd in dir(pdb.Pdb))
        if cmd and (not is_pdb_cmd or len(args) > 0):
            self._pdb_history.append(line)
            self._pdb_history_index = len(self._pdb_history)
            self._pdb_history_file.store_inputs(line_num, line)

    # --- Private API (overrode by us) --------------------------------
    @property
    def _history(self):
        """Get history."""
        if self.is_debugging():
            return self._pdb_history
        else:
            return self.__history

    @_history.setter
    def _history(self, history):
        """Set history."""
        if self.is_debugging():
            self._pdb_history = history
        else:
            self.__history = history

    @property
    def _history_edits(self):
        """Get edited history."""
        if self.is_debugging():
            return self._pdb_history_edits
        else:
            return self.__history_edits

    @_history_edits.setter
    def _history_edits(self, history_edits):
        """Set edited history."""
        if self.is_debugging():
            self._pdb_history_edits = history_edits
        else:
            self.__history_edits = history_edits

    @property
    def _history_index(self):
        """Get history index."""
        if self.is_debugging():
            return self._pdb_history_index
        else:
            return self.__history_index

    @_history_index.setter
    def _history_index(self, history_index):
        """Set history index."""
        if self.is_debugging():
            self._pdb_history_index = history_index
        else:
            self.__history_index = history_index


class DebuggingWidget(DebuggingHistoryWidget):
    """
    Widget with the necessary attributes and methods to handle
    communications between a console in debugging mode and
    Spyder
    """

    def __init__(self, *args, **kwargs):
        # Communication state
        self._pdb_in_loop = 0  # NUmber of debbuging loop we are in
        self._pdb_input_ready = False  # Can we send a command now
        self._waiting_pdb_input = False  # Are we waiting on the user
        # Other state
        self._pdb_prompt = (None, None)  # prompt, password
        self._pdb_last_cmd = ''  # last command sent to pdb
        self._pdb_frame_loc = (None, None)  # fname, lineno
        # Command queue
        self._pdb_input_queue = []  # List of (code, hidden, echo_stack_entry)
        # Temporary flags
        self._tmp_reading = False
        self._pdb_single_letter_mode = False
        self._pdb_single_letter_prompt = "explore mode: "
        # super init
        super(DebuggingWidget, self).__init__(*args, **kwargs)

    # --- Public API --------------------------------------------------

    def will_close(self, externally_managed):
        """
        Close the save thread and database file.
        """
        try:
            self._pdb_history_file.save_thread.stop()
        except AttributeError:
            pass
        try:
            self._pdb_history_file.db.close()
        except AttributeError:
            pass

    # --- Comm API --------------------------------------------------

    def set_debug_state(self, is_debugging):
        """Update the debug state."""
        if is_debugging:
            self._pdb_in_loop += 1
        elif self.is_debugging():
            self._pdb_in_loop -= 1
        # If debugging starts or stops, clear the input queue.
        self._pdb_input_queue = []
        self._pdb_frame_loc = (None, None)
        self._pdb_single_letter_mode = False

        # start/stop pdb history session
        if self.is_debugging():
            self.new_history_session()
        else:
            self.end_history_session()

<<<<<<< HEAD
        self.sig_pdb_state.emit(self.is_debugging(), self.get_pdb_last_step())

    def _pdb_cmd_prefix(self):
        """Return the command prefix"""
        prefix = ''
        if self.is_pdb_using_exclamantion_mark():
            prefix = '!'
        return prefix

    def pdb_execute_command(self, command):
        """
        Execute a pdb command
        """
        self.pdb_execute(
            self._pdb_cmd_prefix() + command, hidden=False,
            echo_stack_entry=False, add_history=False)

=======
>>>>>>> 83721bff
    def pdb_execute(self, line, hidden=False, echo_stack_entry=True,
                    add_history=True):
        """
        Send line to the pdb kernel if possible.

        Parameters
        ----------
        line: str
            the line to execute

        hidden: bool
            If the line should be hidden

        echo_stack_entry: bool
            If not hidden, if the stack entry should be printed

        add_history: bool
            If not hidden, wether the line should be added to history
        """
        if not self.is_debugging():
            return

        if not line.strip():
            # Must get the last genuine command
            line = self._pdb_last_cmd

        if hidden:
            # Don't show stack entry if hidden
            echo_stack_entry = False
        else:
            if not self.is_waiting_pdb_input():
                # We can't execute this if we are not waiting for pdb input
                self._pdb_input_queue.append(
                    (line, hidden, echo_stack_entry, add_history))
                return

            if line.strip():
                self._pdb_last_cmd = line

            # Print the text if it is programatically added.
            if line.strip() != self.input_buffer.strip():
                self.input_buffer = line
            self._append_plain_text('\n')

            if add_history:
                # Save history to browse it later
                self.add_to_pdb_history(line)

            # Set executing to true and save the input buffer
            self._input_buffer_executing = self.input_buffer
            self._executing = True
            self._waiting_pdb_input = False

            # Disable the console
            self._tmp_reading = False
            self._finalize_input_request()
            hidden = True

            # Emit executing
            self.executing.emit(line)
            self.sig_pdb_state.emit(
                False, self.get_pdb_last_step())

        if self._pdb_input_ready:
            # Print the string to the console
            self._pdb_input_ready = False
            return self.call_kernel(interrupt=True).pdb_input_reply(
                line, echo_stack_entry=echo_stack_entry)

        self._pdb_input_queue.append(
            (line, hidden, echo_stack_entry, add_history))

    def get_pdb_settings(self):
        """Get pdb settings"""
        return {
            "breakpoints": CONF.get('run', 'breakpoints', {}),
            "pdb_ignore_lib": CONF.get('ipython_console', 'pdb_ignore_lib'),
            "pdb_execute_events": CONF.get('ipython_console', 'pdb_execute_events'),
            "pdb_use_exclamation_mark": self.is_pdb_using_exclamantion_mark(),
            "pdb_stop_first_line": CONF.get('ipython_console', 'pdb_stop_first_line'),
        }

    # --- To Sort --------------------------------------------------
    def set_spyder_breakpoints(self):
        """Set Spyder breakpoints into a debugging session"""
        self.call_kernel(interrupt=True).set_breakpoints(
            CONF.get('run', 'breakpoints', {}))

    def set_pdb_ignore_lib(self, pdb_ignore_lib):
        """Set pdb_ignore_lib into a debugging session"""
        self.call_kernel(interrupt=True).set_pdb_ignore_lib(
            pdb_ignore_lib)

    def set_pdb_execute_events(self, pdb_execute_events):
        """Set pdb_execute_events into a debugging session"""
        self.call_kernel(interrupt=True).set_pdb_execute_events(
            pdb_execute_events)

    def set_pdb_use_exclamation_mark(self, pdb_use_exclamation_mark):
        """Set pdb_use_exclamation_mark into a debugging session"""
        self.call_kernel(interrupt=True).set_pdb_use_exclamation_mark(
            pdb_use_exclamation_mark)

    def is_pdb_using_exclamantion_mark(self):
        return CONF.get('ipython_console', 'pdb_use_exclamation_mark')

    def do_where(self):
        """Where was called, go to the current location."""
        fname, lineno = self._pdb_frame_loc
        if fname:
            self.sig_pdb_step.emit(fname, lineno)

    def refresh_from_pdb(self, pdb_state):
        """
        Refresh Variable Explorer and Editor from a Pdb session,
        after running any pdb command.

        See publish_pdb_state and notify_spyder in spyder_kernels
        """
        if 'step' in pdb_state and 'fname' in pdb_state['step']:
            fname = pdb_state['step']['fname']
            lineno = pdb_state['step']['lineno']

            last_pdb_loc = self._pdb_frame_loc
            self._pdb_frame_loc = (fname, lineno)

            # Only step if the location changed
            if (fname, lineno) != last_pdb_loc:
                self.sig_pdb_step.emit(fname, lineno)

        if 'namespace_view' in pdb_state:
            self.set_namespace_view(pdb_state['namespace_view'])

        if 'var_properties' in pdb_state:
            self.set_var_properties(pdb_state['var_properties'])

    def set_pdb_state(self, pdb_state):
        """Set current pdb state."""
        if pdb_state is not None and isinstance(pdb_state, dict):
            self.refresh_from_pdb(pdb_state)

    def get_pdb_last_step(self):
        """Get last pdb step retrieved from a Pdb session."""
        fname, lineno = self._pdb_frame_loc
        if fname is None:
            return {}
        return {'fname': fname,
                'lineno': lineno}

    def is_debugging(self):
        """Check if we are debugging."""
        return self._pdb_in_loop > 0

    def is_waiting_pdb_input(self):
        """Check if we are waiting a pdb input."""
        # If the comm is not open, self._pdb_in_loop can not be set
        return self.is_debugging() and self._waiting_pdb_input

    # ---- Public API (overrode by us) ----------------------------
    def reset(self, clear=False):
        """
        Resets the widget to its initial state if ``clear`` parameter
        is True
        """
        super(DebuggingWidget, self).reset(clear)
        # Make sure the prompt is printed
        if clear and self.is_waiting_pdb_input():
            prompt, password = self._pdb_prompt
            self.kernel_client.iopub_channel.flush()
            self._reading = False
            self._readline(prompt=prompt, callback=self._pdb_readline_callback,
                           password=password)

    # --- Private API --------------------------------------------------
    def _toggle_pdb_single_letter_mode(self):
        if not self.is_debugging():
            return
        if self._pdb_single_letter_mode:
            self._pdb_single_letter_mode = False
            prompt = self._current_prompt()
        else:
            self._pdb_single_letter_mode = True
            prompt = self._pdb_single_letter_prompt
        if self._reading:
            self._update_pdb_prompt(prompt)
            self._show_prompt(prompt)

    def _current_prompt(self):
        prompt = "IPdb [{}]".format(self._pdb_history_input_number + 1)
        for i in range(self._pdb_in_loop - 1):
            # Add recursive debugger prompt
            prompt = "({})".format(prompt)
        return prompt + ": "

    def _handle_kernel_info_reply(self, rep):
        """Handle kernel info replies."""
        super(DebuggingWidget, self)._handle_kernel_info_reply(rep)
        pygments_lexer = rep['content']['language_info'].get(
            'pygments_lexer', '')
        try:
            # add custom lexer
            if pygments_lexer == 'ipython3':
                lexer = SpyderIPy3Lexer()
            elif pygments_lexer == 'ipython2':
                lexer = SpyderIPy2Lexer()
            else:
                return
            self._highlighter._lexer = lexer
        except ClassNotFound:
            pass

    def _redefine_complete_for_dbg(self, client):
        """Redefine kernel client's complete method to work while debugging."""

        original_complete = client.complete

        def complete(code, cursor_pos=None):
            if self.is_waiting_pdb_input() and client.comm_channel:
                shell_channel = client.shell_channel
                client._shell_channel = client.comm_channel
                try:
                    return original_complete(code, cursor_pos)
                finally:
                    client._shell_channel = shell_channel
            else:
                return original_complete(code, cursor_pos)

        client.complete = complete

    def _update_pdb_prompt(self, prompt, password=None):
        """Update the prompt that is recognised as a pdb prompt."""
        if prompt == self._pdb_prompt[0]:
            # Nothing to do
            return
        # Adapted from qtconsole/frontend_widget.py
        # This adds `prompt` as a prompt self._highlighter recognises
        self._highlighter._ipy_prompt_re = re.compile(
            r'^({})?([ \t]*{}|[ \t]*In \[\d+\]: |[ \t]*\ \ \ \.\.\.+: )'
            .format(re.escape(self.other_output_prefix), re.escape(prompt)))
        if password is None:
            password = self._pdb_prompt[1]
        self._pdb_prompt = (prompt, password)

    def _is_pdb_complete(self, source):
        """
        Check if the pdb input is ready to be executed.
        """
        if source and source[0] == '!':
            source = source[1:]
        if LooseVersion(ipy_version) < LooseVersion('7.0.0'):
            tm = IPythonInputSplitter()
        else:
            tm = TransformerManager()
        complete, indent = tm.check_complete(source)
        if indent is not None:
            indent = indent * ' '
        return complete != 'incomplete', indent

    def execute(self, source=None, hidden=False, interactive=False):
        """
        Executes source or the input buffer, possibly prompting for more
        input.

        Do not use to run pdb commands (such as `continue`).
        Use pdb_execute instead. This will add a '!' in front of the code.
        """
        if self.is_waiting_pdb_input():
            if source is None:
                if hidden:
                    # Nothing to execute
                    return
                else:
                    source = self.input_buffer
            else:
                if not self.is_pdb_using_exclamantion_mark():
                    source = '!' + source
                if not hidden:
                    self.input_buffer = source

            if interactive:
                # Add a continuation propt if not complete
                complete, indent = self._is_pdb_complete(source)
                if not complete:
                    self.do_execute(source, complete, indent)
                    return
            if hidden:
                self.pdb_execute(source, hidden)
            else:
                if self._reading_callback:
                    self._reading_callback()
            return

        return super(DebuggingWidget, self).execute(
            source, hidden, interactive)

    def _pdb_readline_callback(self, line):
        """Callback used when the user inputs text in pdb."""
        self.pdb_execute(line)

    def pdb_input(self, prompt, password=None):
        """Get input for a command."""
        if self._hidden:
            raise RuntimeError(
                'Request for pdb input during hidden execution.')

        if self._pdb_single_letter_mode:
            prompt = self._pdb_single_letter_prompt
        else:
            prompt = self._current_prompt()

        self._update_pdb_prompt(prompt, password)

        # The prompt should be printed unless:
        # 1. The prompt is already printed (self._reading is True)
        # 2. A hidden command is in the queue
        print_prompt = (not self._reading
                        and (len(self._pdb_input_queue) == 0
                             or not self._pdb_input_queue[0][1]))

        if print_prompt:
            # Make sure that all output from the SUB channel has been processed
            # before writing a new prompt.
            self.kernel_client.iopub_channel.flush()
            self._waiting_pdb_input = True
            self._readline(prompt=prompt, callback=self._pdb_readline_callback,
                           password=password)
            self._executing = False
            self._highlighter.highlighting_on = True
            # The previous code finished executing
            self.executed.emit(self._pdb_prompt)
            self.sig_pdb_state.emit(
                True, self.get_pdb_last_step())

        self._pdb_input_ready = True

        start_line = CONF.get('ipython_console', 'startup/pdb_run_lines', '')
        # Only run these lines when printing a new prompt
        if start_line and print_prompt and self.is_waiting_pdb_input():
            # Send a few commands
            self.pdb_execute(start_line, hidden=True)
            return

        # While the widget thinks only one input is going on,
        # other functions can be sending messages to the kernel.
        # This must be properly processed to avoid dropping messages.
        # If the kernel was not ready, the messages are queued.
        if len(self._pdb_input_queue) > 0:
            args = self._pdb_input_queue.pop(0)
            self.pdb_execute(*args)
            return

    # --- Private API (overrode by us) ----------------------------------------
    def _show_prompt(self, prompt=None, html=False, newline=True):
        """
        Writes a new prompt at the end of the buffer.
        """
        if prompt == self._pdb_prompt[0]:
            html = True
            prompt = '<span class="in-prompt">%s</span>' % prompt
        super(DebuggingWidget, self)._show_prompt(prompt, html, newline)

    def _event_filter_console_keypress(self, event):
        """Handle Key_Up/Key_Down while debugging."""
        if self.is_waiting_pdb_input():
            if (self._reading and self._pdb_single_letter_mode and
                    event.modifiers() in (Qt.NoModifier, Qt.ShiftModifier)):
                key = event.text()
                if len(key) > 0 and key.isprintable():
                    if key not in (
                            'a', 'b', 'c', 'd', 'h', 'l',
                            'n', 'q', 'r', 's', 'u', 'w'):
                        self._append_plain_text(
                            "** Error: '" + key + "' is not a Pdb command.\n",
                            before_prompt=True)
                    else:
                        self.pdb_execute(self._pdb_cmd_prefix() + key)
                elif event.key()  == Qt.Key_Escape:
                    self._toggle_pdb_single_letter_mode()
                elif (CONF.get('ipython_console', 'pdb_single_letter_enter')
                          and event.key() in (Qt.Key_Return, Qt.Key_Enter)):
                    self._toggle_pdb_single_letter_mode()
                return True
            self._control.current_prompt_pos = self._prompt_pos
            # Pretend this is a regular prompt
            self._tmp_reading = self._reading
            self._reading = False
            try:
                ret = super(DebuggingWidget,
                            self)._event_filter_console_keypress(event)
                return ret
            finally:
                self._reading = self._tmp_reading
        else:
            return super(DebuggingWidget,
                         self)._event_filter_console_keypress(event)

    def _register_is_complete_callback(self, source, callback):
        """Call the callback with the result of is_complete."""
        # Add a continuation prompt if not complete
        if self.is_waiting_pdb_input():
            # As the work is done on this side, check syncronously.
            complete, indent = self._is_pdb_complete(source)
            callback(complete, indent)
        else:
            return super(DebuggingWidget, self)._register_is_complete_callback(
                source, callback)<|MERGE_RESOLUTION|>--- conflicted
+++ resolved
@@ -231,9 +231,6 @@
         else:
             self.end_history_session()
 
-<<<<<<< HEAD
-        self.sig_pdb_state.emit(self.is_debugging(), self.get_pdb_last_step())
-
     def _pdb_cmd_prefix(self):
         """Return the command prefix"""
         prefix = ''
@@ -249,8 +246,6 @@
             self._pdb_cmd_prefix() + command, hidden=False,
             echo_stack_entry=False, add_history=False)
 
-=======
->>>>>>> 83721bff
     def pdb_execute(self, line, hidden=False, echo_stack_entry=True,
                     add_history=True):
         """
