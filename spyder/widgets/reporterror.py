--- conflicted
+++ resolved
@@ -232,16 +232,8 @@
         QApplication.clipboard().setText(issue_text)
 
         # Submit issue to Github
-<<<<<<< HEAD
         main.report_issue(body=issue_text,
                           title=title, dialog=self)
-=======
-        issue_body = (
-            " \n<!---   *** BEFORE SUBMITTING: PASTE CLIPBOARD HERE TO "
-            "COMPLETE YOUR REPORT ***   ---!>\n")
-        main.report_issue(body=issue_body,
-                          title="Automatic error report")
->>>>>>> 41c21add
 
     def append_traceback(self, text):
         """Append text to the traceback, to be displayed in details."""
