# -*- coding: utf-8 -*-
# -----------------------------------------------------------------------------
# Copyright © Spyder Project Contributors
#
# Licensed under the terms of the MIT License
# (see spyder/__init__.py for details)
# -----------------------------------------------------------------------------

"""
Tests for the dataframe editor.
"""

from __future__ import division

# Standard library imports
import os
from sys import platform
from datetime import datetime
try:
    from unittest.mock import Mock, ANY
except ImportError:
    from mock import Mock, ANY  # Python 2

# Third party imports
<<<<<<< HEAD
from pandas import (DataFrame, date_range, read_csv, concat, Index, RangeIndex,
                    DatetimeIndex, MultiIndex, CategoricalIndex)
from qtpy import PYQT4
=======
from pandas import DataFrame, date_range, read_csv, concat
>>>>>>> 2c6c90fd
from qtpy.QtGui import QColor
from qtpy.QtCore import Qt, QTimer
import numpy
import pytest
from flaky import flaky

# Local imports
from spyder.utils.programs import is_module_installed
from spyder.utils.test import close_message_box
from spyder.widgets.variableexplorer import dataframeeditor
from spyder.widgets.variableexplorer.dataframeeditor import (
    DataFrameEditor, DataFrameModel)


# =============================================================================
# Constants
# =============================================================================
FILES_PATH = os.path.dirname(os.path.realpath(__file__))


# =============================================================================
# Utility functions
# =============================================================================
def colorclose(color, hsva_expected):
    """
    Compares HSV values which are stored as 16-bit integers.
    """
    hsva_actual = color.getHsvF()
    return all(abs(a-b) <= 2**(-16) for (a,b) in zip(hsva_actual, hsva_expected))

def data(dfm, i, j):
    return dfm.data(dfm.createIndex(i, j))

def bgcolor(dfm, i, j):
    return dfm.get_bgcolor(dfm.createIndex(i, j))


def data_header(dfh, i, j, role=Qt.DisplayRole):
    return dfh.data(dfh.createIndex(i, j), role)


def generate_pandas_indexes():
    """ Creates a dictionnary of many possible pandas indexes """
    return {
        'Index': Index(list('ABCDEFGHIJKLMNOPQRST')),
        'RangeIndex': RangeIndex(0, 20),
        'Float64Index': Index([i/10 for i in range(20)]),
        'DatetimeIndex': DatetimeIndex(start='2017-01-01', periods=20,
                                       freq='D'),
        'MultiIndex': MultiIndex.from_product(
            [list('ABCDEFGHIJ'), ('foo', 'bar')], names=['first', 'second']),
        'CategoricalIndex': CategoricalIndex(list('abcaadaccbbacabacccb'),
                                             categories=['a', 'b', 'c']),
        }



# =============================================================================
# Tests
# =============================================================================

def test_dataframe_simpleindex():
    """Test to validate proper creation and handling of a simpleindex."""
    df = DataFrame(numpy.random.randn(6, 6))
    editor = DataFrameEditor(None)
    editor.setup_and_check(df)
    header = editor.table_header.model()
    assert header.headerData(0, Qt.Horizontal,
                             Qt.DisplayRole) == "0"
    assert header.headerData(1, Qt.Horizontal,
                             Qt.DisplayRole) == "1"
    assert header.headerData(5, Qt.Horizontal,
                             Qt.DisplayRole) == "5"


def test_dataframe_simpleindex_custom_columns():
    """Test to validate proper creation and handling of custom simpleindex."""
    df = DataFrame(numpy.random.randn(10, 5),
                   columns=['a', 'b', 'c', 'd', 'e'])
    editor = DataFrameEditor(None)
    editor.setup_and_check(df)
    header = editor.table_header.model()
    assert header.headerData(0, Qt.Horizontal,
                             Qt.DisplayRole) == "a"
    assert header.headerData(1, Qt.Horizontal,
                             Qt.DisplayRole) == "b"
    assert header.headerData(4, Qt.Horizontal,
                             Qt.DisplayRole) == "e"


def test_dataframe_multiindex():
    """Test to validate proper creation and handling of a multiindex."""
    arrays = [numpy.array(['bar', 'bar', 'baz', 'baz',
                           'foo', 'foo', 'qux', 'qux']),
              numpy.array(['one', 'two', 'one', 'two',
                           'one', 'two', 'one', 'two'])]
    tuples = list(zip(*arrays))
    index = MultiIndex.from_tuples(tuples, names=['first', 'second'])
    df = DataFrame(numpy.random.randn(6, 6), index=index[:6],
                   columns=index[:6])
    editor = DataFrameEditor(None)
    editor.setup_and_check(df)
    header = editor.table_header.model()
    assert header.headerData(0, Qt.Horizontal,
                             Qt.DisplayRole) == 0
    assert data_header(header, 0, 0) == 'bar'
    assert data_header(header, 1, 0) == 'one'
    assert data_header(header, 0, 1) == 'bar'
    assert data_header(header, 1, 1) == 'two'
    assert data_header(header, 0, 2) == 'baz'
    assert data_header(header, 1, 2) == 'one'
    assert data_header(header, 0, 3) == 'baz'
    assert data_header(header, 1, 3) == 'two'
    assert data_header(header, 0, 4) == 'foo'
    assert data_header(header, 1, 4) == 'one'
    assert data_header(header, 0, 5) == 'foo'
    assert data_header(header, 1, 5) == 'two'


def test_header_bom():
    """Test for BOM data in the headers."""
    df = read_csv(os.path.join(FILES_PATH, 'issue_2514.csv'))
    editor = DataFrameEditor(None)
    editor.setup_and_check(df)
    header = editor.table_header.model()
    assert header.headerData(0, Qt.Horizontal,
                             Qt.DisplayRole) == "Date (MMM-YY)"


@pytest.mark.skipif(is_module_installed('pandas', '<0.19'),
                    reason="It doesn't work for Pandas 0.19-")
def test_header_encoding():
    """Test for header encoding handling."""
    df = read_csv(os.path.join(FILES_PATH, 'issue_3896.csv'))
    editor = DataFrameEditor(None)
    editor.setup_and_check(df)
    header = editor.table_header.model()
    assert header.headerData(0, Qt.Horizontal,
                             Qt.DisplayRole) == "Unnamed: 0"
    assert header.headerData(1, Qt.Horizontal,
                             Qt.DisplayRole) == "Unieke_Idcode"
    assert header.headerData(2, Qt.Horizontal,
                             Qt.DisplayRole) == "a"
    assert header.headerData(3, Qt.Horizontal,
                             Qt.DisplayRole) == "b"
    assert header.headerData(4, Qt.Horizontal,
                             Qt.DisplayRole) == "c"
    assert header.headerData(5, Qt.Horizontal,
                             Qt.DisplayRole) == "d"


def test_dataframemodel_basic():
    df = DataFrame({'colA': [1, 3], 'colB': ['c', 'a']})
    dfm = DataFrameModel(df)
    assert dfm.rowCount() == 2
    assert dfm.columnCount() == 2
    assert data(dfm, 0, 0) == '1'
    assert data(dfm, 0, 1) == 'c'
    assert data(dfm, 1, 0) == '3'
    assert data(dfm, 1, 1) == 'a'

def test_dataframemodel_sort():
    """Validate the data in the model."""
    df = DataFrame({'colA': [1, 3], 'colB': ['c', 'a']})
    dfm = DataFrameModel(df)
    dfm.sort(1)
    assert data(dfm, 0, 0) == '3'
    assert data(dfm, 1, 0) == '1'
    assert data(dfm, 0, 1) == 'a'
    assert data(dfm, 1, 1) == 'c'

def test_dataframemodel_sort_is_stable():   # cf. issue 3010
    """Validate the sort function."""
    df = DataFrame([[2,14], [2,13], [2,16], [1,3], [2,9], [1,15], [1,17],
                    [2,2], [2,10], [1,6], [2,5], [2,8], [1,11], [1,1],
                    [1,12], [1,4], [2,7]])
    dfm = DataFrameModel(df)
    dfm.sort(1)
    dfm.sort(0)
    col2 = [data(dfm, i, 1) for i in range(len(df))]
    assert col2 == [str(x) for x in [1, 3, 4, 6, 11, 12, 15, 17,
                                     2, 5, 7, 8, 9, 10, 13, 14, 16]]

def test_dataframemodel_max_min_col_update():
    df = DataFrame([[1, 2.0], [2, 2.5], [3, 9.0]])
    dfm = DataFrameModel(df)
    assert dfm.max_min_col == [[3, 1], [9.0, 2.0]]

def test_dataframemodel_max_min_col_update_constant():
    df = DataFrame([[1, 2.0], [1, 2.0], [1, 2.0]])
    dfm = DataFrameModel(df)
    assert dfm.max_min_col == [[1, 0], [2.0, 1.0]]

def test_dataframemodel_with_timezone_aware_timestamps(): # cf. issue 2940
    df = DataFrame([x] for x in date_range('20150101', periods=5, tz='UTC'))
    dfm = DataFrameModel(df)
    assert dfm.max_min_col == [None]

def test_dataframemodel_with_categories(): # cf. issue 3308
    df = DataFrame({"id": [1, 2, 3, 4, 5, 6],
                    "raw_grade": ['a', 'b', 'b', 'a', 'a', 'e']})
    df["grade"] = df["raw_grade"].astype("category")
    dfm = DataFrameModel(df)
    assert dfm.max_min_col == [[6, 1], None, None]

def test_dataframemodel_get_bgcolor_with_numbers():
    df = DataFrame([[0, 10], [1, 20], [2, 40]])
    dfm = DataFrameModel(df)
    h0 = dataframeeditor.BACKGROUND_NUMBER_MINHUE
    dh = dataframeeditor.BACKGROUND_NUMBER_HUERANGE
    s = dataframeeditor.BACKGROUND_NUMBER_SATURATION
    v = dataframeeditor.BACKGROUND_NUMBER_VALUE
    a = dataframeeditor.BACKGROUND_NUMBER_ALPHA
    assert colorclose(bgcolor(dfm, 0, 0), (h0 + dh,         s, v, a))
    assert colorclose(bgcolor(dfm, 1, 0), (h0 + 1 / 2 * dh, s, v, a))
    assert colorclose(bgcolor(dfm, 2, 0), (h0,              s, v, a))
    assert colorclose(bgcolor(dfm, 0, 1), (h0 + dh,         s, v, a))
    assert colorclose(bgcolor(dfm, 1, 1), (h0 + 2 / 3 * dh, s, v, a))
    assert colorclose(bgcolor(dfm, 2, 1), (h0,              s, v, a))

def test_dataframemodel_get_bgcolor_with_numbers_using_global_max():
    df = DataFrame([[0, 10], [1, 20], [2, 40]])
    dfm = DataFrameModel(df)
    dfm.colum_avg(0)
    h0 = dataframeeditor.BACKGROUND_NUMBER_MINHUE
    dh = dataframeeditor.BACKGROUND_NUMBER_HUERANGE
    s = dataframeeditor.BACKGROUND_NUMBER_SATURATION
    v = dataframeeditor.BACKGROUND_NUMBER_VALUE
    a = dataframeeditor.BACKGROUND_NUMBER_ALPHA
    assert colorclose(bgcolor(dfm, 0, 0), (h0 + dh,           s, v, a))
    assert colorclose(bgcolor(dfm, 1, 0), (h0 + 39 / 40 * dh, s, v, a))
    assert colorclose(bgcolor(dfm, 2, 0), (h0 + 38 / 40 * dh, s, v, a))
    assert colorclose(bgcolor(dfm, 0, 1), (h0 + 30 / 40 * dh, s, v, a))
    assert colorclose(bgcolor(dfm, 1, 1), (h0 + 20 / 40 * dh, s, v, a))
    assert colorclose(bgcolor(dfm, 2, 1), (h0,                s, v, a))

def test_dataframemodel_get_bgcolor_with_string():
    """Validate the color of the cell when a string is the data."""
    df = DataFrame([['xxx']])
    dfm = DataFrameModel(df)
    h, s, v, dummy = QColor(dataframeeditor.BACKGROUND_NONNUMBER_COLOR).getHsvF()
    a = dataframeeditor.BACKGROUND_STRING_ALPHA
    assert colorclose(bgcolor(dfm, 0, 0), (h, s, v, a))

def test_dataframemodel_get_bgcolor_with_object():
    df = DataFrame([[None]])
    dfm = DataFrameModel(df)
    h, s, v, dummy = QColor(dataframeeditor.BACKGROUND_NONNUMBER_COLOR).getHsvF()
    a = dataframeeditor.BACKGROUND_MISC_ALPHA
    assert colorclose(bgcolor(dfm, 0, 0), (h, s, v, a))

def test_dataframemodel_with_format_percent_d_and_nan():
    """
    Test DataFrameModel with format `%d` and dataframe containing NaN

    Regression test for issue #4139.
    """
    np_array = numpy.zeros(2)
    np_array[1] = numpy.nan
    dataframe = DataFrame(np_array)
    dfm = DataFrameModel(dataframe, format='%d')
    assert data(dfm, 0, 0) == '0'
    assert data(dfm, 1, 0) == 'nan'

def test_change_format_emits_signal(qtbot, monkeypatch):
    mockQInputDialog = Mock()
    mockQInputDialog.getText = lambda parent, title, label, mode, text: ('%10.3e', True)
    monkeypatch.setattr('spyder.widgets.variableexplorer.dataframeeditor.QInputDialog', mockQInputDialog)
    df = DataFrame([[0]])
    editor = DataFrameEditor(None)
    editor.setup_and_check(df)
    with qtbot.waitSignal(editor.sig_option_changed) as blocker:
        editor.change_format()
    assert blocker.args == ['dataframe_format', '%10.3e']

def test_change_format_with_format_not_starting_with_percent(qtbot, monkeypatch):
    mockQInputDialog = Mock()
    mockQInputDialog.getText = lambda parent, title, label, mode, text: ('xxx%f', True)
    monkeypatch.setattr('spyder.widgets.variableexplorer.dataframeeditor'
                        '.QInputDialog', mockQInputDialog)
    monkeypatch.setattr('spyder.widgets.variableexplorer.dataframeeditor'
                        '.QMessageBox.critical', Mock())
    df = DataFrame([[0]])
    editor = DataFrameEditor(None)
    editor.setup_and_check(df)
    with qtbot.assertNotEmitted(editor.sig_option_changed):
        editor.change_format()


def test_dataframeeditor_with_various_indexes():
    for rng_name, rng in generate_pandas_indexes().items():
        editor = DataFrameEditor(None)
        editor.setup_and_check(rng)
        dfm = editor.dataModel
        assert dfm.rowCount() == 20
        assert dfm.columnCount() == 1
        header = editor.table_header.model()
        assert header.headerData(0, Qt.Horizontal,
                                 Qt.DisplayRole) == "0"

        if rng_name == "Index":
            assert data(dfm, 0, 0) == 'A'
            assert data(dfm, 1, 0) == 'B'
            assert data(dfm, 2, 0) == 'C'
            assert data(dfm, 19, 0) == 'T'
        elif rng_name == "RangeIndex":
            assert data(dfm, 0, 0) == '0'
            assert data(dfm, 1, 0) == '1'
            assert data(dfm, 2, 0) == '2'
            assert data(dfm, 19, 0) == '19'
        elif rng_name == "Float64Index":
            assert data(dfm, 0, 0) == '0'
            assert data(dfm, 1, 0) == '0.1'
            assert data(dfm, 2, 0) == '0.2'
            assert data(dfm, 19, 0) == '1.9'
        elif rng_name == "DatetimeIndex":
            assert data(dfm, 0, 0) == '2017-01-01 00:00:00'
            assert data(dfm, 1, 0) == '2017-01-02 00:00:00'
            assert data(dfm, 2, 0) == '2017-01-03 00:00:00'
            assert data(dfm, 19, 0) == '2017-01-20 00:00:00'
        elif rng_name == "MultiIndex":
            assert data(dfm, 0, 0) == "('A', 'foo')"
            assert data(dfm, 1, 0) == "('A', 'bar')"
            assert data(dfm, 2, 0) == "('B', 'foo')"
            assert data(dfm, 19, 0) == "('J', 'bar')"
        elif rng_name == "CategoricalIndex":
            assert data(dfm, 0, 0) == 'a'
            assert data(dfm, 1, 0) == 'b'
            assert data(dfm, 2, 0) == 'c'
            assert data(dfm, 19, 0) == 'b'

def test_dataframeeditor_with_OutOfBoundsDatetime():  # Test for #6177
    df = DataFrame([{'DATETIME': datetime.strptime("9999-1-1T00:00",
                                                   "%Y-%m-%dT%H:%M")}])
    model = DataFrameModel(df)
    try:
        model.get_value(0, 0)
    except Exception:
        assert False

@pytest.mark.skipif(not os.name == 'nt',
                    reason="It segfaults too much on Linux")
def test_sort_dataframe_with_duplicate_column(qtbot):
    df = DataFrame({'A': [1, 3, 2], 'B': [4, 6, 5]})
    df = concat((df, df.A), axis=1)
    editor = DataFrameEditor(None)
    editor.setup_and_check(df)
    dfm = editor.dataModel
    QTimer.singleShot(1000, lambda: close_message_box(qtbot))
    editor.dataModel.sort(0)
    assert [data(dfm, row, 0) for row in range(len(df))] == ['1', '3', '2']
    assert [data(dfm, row, 1) for row in range(len(df))] == ['4', '6', '5']
    editor.dataModel.sort(1)
    assert [data(dfm, row, 0) for row in range(len(df))] == ['1', '2', '3']
    assert [data(dfm, row, 1) for row in range(len(df))] == ['4', '5', '6']


@pytest.mark.skipif(not os.name == 'nt',
                    reason="It segfaults too much on Linux")
def test_sort_dataframe_with_category_dtypes(qtbot):  # cf. issue 5361
    df = DataFrame({'A': [1, 2, 3, 4],
                    'B': ['a', 'b', 'c', 'd']})
    df = df.astype(dtype={'B': 'category'})
    df_cols = df.dtypes
    editor = DataFrameEditor(None)
    editor.setup_and_check(df_cols)
    dfm = editor.dataModel
    QTimer.singleShot(1000, lambda: close_message_box(qtbot))
    editor.dataModel.sort(0)
    assert data(dfm, 0, 0) == 'int64'
    assert data(dfm, 1, 0) == 'category'


def test_dataframemodel_set_data_overflow(monkeypatch):
    """
    Test that entry of an overflowing integer is caught and handled properly.

    Unit regression test for issue #6114 .
    """
    MockQMessageBox = Mock()
    attr_to_patch = ('spyder.widgets.variableexplorer' +
                     '.dataframeeditor.QMessageBox')
    monkeypatch.setattr(attr_to_patch, MockQMessageBox)

    # Numpy doesn't raise the OverflowError for ints smaller than 64 bits
    if platform.startswith('linux'):
        int32_bit_exponent = 66
    else:
        int32_bit_exponent = 34
    test_parameters = [(1, numpy.int32, int32_bit_exponent),
                       (2, numpy.int64, 66)]

    for idx, int_type, bit_exponent in test_parameters:
        test_df = DataFrame(numpy.arange(7, 11), dtype=int_type)
        model = DataFrameModel(test_df.copy())
        index = model.createIndex(2, 0)
        assert not model.setData(index, str(int(2 ** bit_exponent)))
        MockQMessageBox.critical.assert_called_with(ANY, "Error", ANY)
        assert MockQMessageBox.critical.call_count == idx
        assert numpy.sum(test_df[0].as_matrix() ==
                         model.df.as_matrix()) == len(test_df)


@flaky(max_runs=3)
@pytest.mark.no_xvfb
def test_dataframeeditor_edit_overflow(qtbot, monkeypatch):
    """
    Test that entry of an overflowing integer is caught and handled properly.

    Integration regression test for issue #6114 .
    """
    MockQMessageBox = Mock()
    attr_to_patch = ('spyder.widgets.variableexplorer' +
                     '.dataframeeditor.QMessageBox')
    monkeypatch.setattr(attr_to_patch, MockQMessageBox)

    # Numpy doesn't raise the OverflowError for ints smaller than 64 bits
    if platform.startswith('linux'):
        int32_bit_exponent = 66
    else:
        int32_bit_exponent = 34
    test_parameters = [(1, numpy.int32, int32_bit_exponent),
                       (2, numpy.int64, 66)]
    expected_df = DataFrame([5, 6, 7, 3, 4])

    for idx, int_type, bit_exponet in test_parameters:
        test_df = DataFrame(numpy.arange(0, 5), dtype=int_type)
        dialog = DataFrameEditor()
        assert dialog.setup_and_check(test_df, 'Test Dataframe')
        dialog.show()
        qtbot.waitForWindowShown(dialog)
        view = dialog.dataTable

        qtbot.keyClick(view, Qt.Key_Right)
        qtbot.keyClicks(view, '5')
        qtbot.keyClick(view, Qt.Key_Down)
        qtbot.keyClick(view, Qt.Key_Space)
        qtbot.keyClick(view.focusWidget(), Qt.Key_Backspace)
        qtbot.keyClicks(view.focusWidget(), str(int(2 ** bit_exponet)))
        qtbot.keyClick(view.focusWidget(), Qt.Key_Down)
        MockQMessageBox.critical.assert_called_with(ANY, "Error", ANY)
        assert MockQMessageBox.critical.call_count == idx
        qtbot.keyClicks(view, '7')
        qtbot.keyClick(view, Qt.Key_Up)
        qtbot.keyClicks(view, '6')
        qtbot.keyClick(view, Qt.Key_Down)
        qtbot.wait(200)
        dialog.accept()
        qtbot.wait(500)
        assert numpy.sum(expected_df[0].as_matrix() ==
                         dialog.get_value().as_matrix()) == len(expected_df)


def test_dataframemodel_set_data_complex(monkeypatch):
    """
    Test that editing complex dtypes is handled gracefully in df editor.

    Unit regression test for issue #6115 .
    """
    MockQMessageBox = Mock()
    attr_to_patch = ('spyder.widgets.variableexplorer' +
                     '.dataframeeditor.QMessageBox')
    monkeypatch.setattr(attr_to_patch, MockQMessageBox)

    test_params = [(1, numpy.complex128), (2, numpy.complex64), (3, complex)]

    for count, complex_type in test_params:
        test_df = DataFrame(numpy.arange(10, 15), dtype=complex_type)
        model = DataFrameModel(test_df.copy())
        index = model.createIndex(2, 0)
        assert not model.setData(index, '42')
        MockQMessageBox.critical.assert_called_with(ANY, "Error", ANY)
        assert MockQMessageBox.critical.call_count == count
        assert numpy.sum(test_df[0].as_matrix() ==
                         model.df.as_matrix()) == len(test_df)


@flaky(max_runs=3)
@pytest.mark.no_xvfb
def test_dataframeeditor_edit_complex(qtbot, monkeypatch):
    """
    Test that editing complex dtypes is handled gracefully in df editor.

    Integration regression test for issue #6115 .
    """
    MockQMessageBox = Mock()
    attr_to_patch = ('spyder.widgets.variableexplorer' +
                     '.dataframeeditor.QMessageBox')
    monkeypatch.setattr(attr_to_patch, MockQMessageBox)

    test_params = [(1, numpy.complex128), (2, numpy.complex64), (3, complex)]

    for count, complex_type in test_params:
        test_df = DataFrame(numpy.arange(10, 15), dtype=complex_type)
        dialog = DataFrameEditor()
        assert dialog.setup_and_check(test_df, 'Test Dataframe')
        dialog.show()
        qtbot.waitForWindowShown(dialog)
        view = dialog.dataTable

        qtbot.keyClick(view, Qt.Key_Right)
        qtbot.keyClick(view, Qt.Key_Down)
        qtbot.keyClick(view, Qt.Key_Space)
        qtbot.keyClick(view.focusWidget(), Qt.Key_Backspace)
        qtbot.keyClicks(view.focusWidget(), "42")
        qtbot.keyClick(view.focusWidget(), Qt.Key_Down)
        MockQMessageBox.critical.assert_called_with(ANY, "Error", ANY)
        assert MockQMessageBox.critical.call_count == count * 2 - 1
        qtbot.keyClick(view, Qt.Key_Down)
        qtbot.keyClick(view, '1')
        qtbot.keyClick(view.focusWidget(), Qt.Key_Down)
        MockQMessageBox.critical.assert_called_with(
            ANY, "Error", ("Editing dtype {0!s} not yet supported."
                           .format(type(test_df.iloc[1, 0]).__name__)))
        assert MockQMessageBox.critical.call_count == count * 2
        qtbot.wait(200)
        dialog.accept()
        qtbot.wait(500)
        assert numpy.sum(test_df[0].as_matrix() ==
                         dialog.get_value().as_matrix()) == len(test_df)


def test_dataframemodel_set_data_bool(monkeypatch):
    """Test that bools are editible in df and false-y strs are detected."""
    MockQMessageBox = Mock()
    attr_to_patch = ('spyder.widgets.variableexplorer' +
                     '.dataframeeditor.QMessageBox')
    monkeypatch.setattr(attr_to_patch, MockQMessageBox)

    test_params = [numpy.bool_, numpy.bool, bool]
    test_strs = ['foo', 'false', 'f', '0', '0.', '0.0', '', ' ']
    expected_df = DataFrame([1, 0, 0, 0, 0, 0, 0, 0, 0], dtype=bool)

    for bool_type in test_params:
        test_df = DataFrame([0, 1, 1, 1, 1, 1, 1, 1, 0], dtype=bool_type)
        model = DataFrameModel(test_df.copy())
        for idx, test_str in enumerate(test_strs):
            assert model.setData(model.createIndex(idx, 0), test_str)
            assert not MockQMessageBox.critical.called
        assert numpy.sum(expected_df[0].as_matrix() ==
                         model.df.as_matrix()[:, 0]) == len(expected_df)


@flaky(max_runs=3)
@pytest.mark.no_xvfb
def test_dataframeeditor_edit_bool(qtbot, monkeypatch):
    """Test that bools are editible in df and false-y strs are detected."""
    MockQMessageBox = Mock()
    attr_to_patch = ('spyder.widgets.variableexplorer' +
                     '.dataframeeditor.QMessageBox')
    monkeypatch.setattr(attr_to_patch, MockQMessageBox)

    test_params = [numpy.bool_, numpy.bool, bool]
    test_strs = ['foo', 'false', 'f', '0', '0.', '0.0', '', ' ']
    expected_df = DataFrame([1, 0, 0, 0, 0, 0, 0, 0, 0], dtype=bool)

    for bool_type in test_params:
        test_df = DataFrame([0, 1, 1, 1, 1, 1, 1, 1, 0], dtype=bool_type)
        dialog = DataFrameEditor()
        assert dialog.setup_and_check(test_df, 'Test Dataframe')
        dialog.show()
        qtbot.waitForWindowShown(dialog)
        view = dialog.dataTable

        qtbot.keyClick(view, Qt.Key_Right)
        for test_str in test_strs:
            qtbot.keyClick(view, Qt.Key_Space)
            qtbot.keyClick(view.focusWidget(), Qt.Key_Backspace)
            qtbot.keyClicks(view.focusWidget(), test_str)
            qtbot.keyClick(view.focusWidget(), Qt.Key_Down)
            assert not MockQMessageBox.critical.called
        qtbot.wait(200)
        dialog.accept()
        qtbot.wait(500)
        assert (numpy.sum(expected_df[0].as_matrix() ==
                          dialog.get_value().as_matrix()[:, 0]) ==
                len(expected_df))


if __name__ == "__main__":
    pytest.main()<|MERGE_RESOLUTION|>--- conflicted
+++ resolved
@@ -22,13 +22,8 @@
     from mock import Mock, ANY  # Python 2
 
 # Third party imports
-<<<<<<< HEAD
 from pandas import (DataFrame, date_range, read_csv, concat, Index, RangeIndex,
                     DatetimeIndex, MultiIndex, CategoricalIndex)
-from qtpy import PYQT4
-=======
-from pandas import DataFrame, date_range, read_csv, concat
->>>>>>> 2c6c90fd
 from qtpy.QtGui import QColor
 from qtpy.QtCore import Qt, QTimer
 import numpy
