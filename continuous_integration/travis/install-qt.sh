#!/bin/bash

export PATH="$HOME/miniconda/bin:$PATH"
source activate test

if [ "$USE_CONDA" = "no" ]; then
    # Remove pytest-xvfb because it causes hangs
    pip uninstall -q -y pytest-xvfb

    # 5.10 is giving segfaults while collecting tests
    pip install -q pyqt5==5.9.2

    # Install qtpy from Github
    pip install git+https://github.com/spyder-ide/qtpy.git
<<<<<<< HEAD
    pip install -q git+https://github.com/spyder-ide/spyder-kernels
elif [ "$USE_PYQT" = "pyqt5" ]; then
    conda install -q qt=5.* pyqt=5.* qtconsole matplotlib
    pip install -q --no-deps git+https://github.com/spyder-ide/spyder-kernels
else
    conda install -q qt=4.* pyqt=4.* qtconsole matplotlib
    pip install -q --no-deps git+https://github.com/spyder-ide/spyder-kernels
=======

    # Install spyder-kernels from Github
    pip install -q git+https://github.com/spyder-ide/spyder-kernels@0.x
else
    conda install -q qt=5.* pyqt=5.* qtconsole matplotlib

    # Install spyder-kernels from Github
    pip install -q --no-deps git+https://github.com/spyder-ide/spyder-kernels@0.x
>>>>>>> cc3803f5
fi<|MERGE_RESOLUTION|>--- conflicted
+++ resolved
@@ -12,22 +12,12 @@
 
     # Install qtpy from Github
     pip install git+https://github.com/spyder-ide/qtpy.git
-<<<<<<< HEAD
-    pip install -q git+https://github.com/spyder-ide/spyder-kernels
-elif [ "$USE_PYQT" = "pyqt5" ]; then
-    conda install -q qt=5.* pyqt=5.* qtconsole matplotlib
-    pip install -q --no-deps git+https://github.com/spyder-ide/spyder-kernels
-else
-    conda install -q qt=4.* pyqt=4.* qtconsole matplotlib
-    pip install -q --no-deps git+https://github.com/spyder-ide/spyder-kernels
-=======
 
     # Install spyder-kernels from Github
-    pip install -q git+https://github.com/spyder-ide/spyder-kernels@0.x
+    pip install -q git+https://github.com/spyder-ide/spyder-kernels
 else
     conda install -q qt=5.* pyqt=5.* qtconsole matplotlib
 
     # Install spyder-kernels from Github
-    pip install -q --no-deps git+https://github.com/spyder-ide/spyder-kernels@0.x
->>>>>>> cc3803f5
+    pip install -q --no-deps git+https://github.com/spyder-ide/spyder-kernels
 fi